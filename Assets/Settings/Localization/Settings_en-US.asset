--- conflicted
+++ resolved
@@ -11,7 +11,7 @@
   m_EditorHideFlags: 0
   m_Script: {fileID: 11500000, guid: e9620f8c34305754d8cc9a7e49e852d9, type: 3}
   m_Name: Settings_en-US
-  m_EditorClassIdentifier: 
+  m_EditorClassIdentifier:
   m_LocaleId:
     m_Code: en-US
   m_SharedData: {fileID: 11400000, guid: 0c40e690d26fdff4a92f0b3813ac68a4, type: 2}
@@ -1607,7 +1607,6 @@
     m_Localized: At startup, reconnect previously connected profiles.
     m_Metadata:
       m_Items: []
-<<<<<<< HEAD
   - m_Id: 142611703768539136
     m_Localized: Upcoming Lyrics Lead Time
     m_Metadata:
@@ -1734,7 +1733,8 @@
       m_Items: []
   - m_Id: 154863549499695104
     m_Localized: Fat Finger Window
-=======
+    m_Metadata:
+      m_Items: []
   - m_Id: 154060765403439104
     m_Localized: DMX Master Dimmer Values
     m_Metadata:
@@ -1742,7 +1742,6 @@
   - m_Id: 154060811591114752
     m_Localized: These are the respective values that the Master Dimmer channels
       willl be set to when YARG starts.
->>>>>>> 065263e9
     m_Metadata:
       m_Items: []
   references:
