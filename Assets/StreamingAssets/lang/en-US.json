{
    "Language": {
        "Name": "English",
        "Region": "United States",
        "ListDelimiter": {
            "Default": ", ",
            "Last": ", and "
        }
    },
    "Enum": {
        "Difficulty": {
            "Easy": "Easy",
            "Hard": "Hard",
            "Expert": "Expert",
            "ExpertPlus": "Expert+",
            "Medium": "Medium"
        },
        "GameMode": {
            "FiveFretGuitar": "Five Fret Guitar",
            "SixFretGuitar": "Six Fret Guitar",
            "FourLaneDrums": "Standard Drums",
            "FiveLaneDrums": "5-Lane Drums",
            "ProGuitar": "Pro Guitar",
            "ProKeys": "Pro Keys",
            "Menu": "Menu",
            "Vocals": "Vocals"
        },
        "Instrument": {
            "FiveFretGuitar": "Guitar",
            "FiveFretBass": "Bass",
            "FiveFretRhythm": "Rhythm Guitar",
            "FiveFretCoopGuitar": "Co-op Guitar",
            "Keys": "Keys",
            "SixFretGuitar": "Guitar",
            "SixFretBass": "Bass",
            "SixFretRhythm": "Rhythm Guitar",
            "SixFretCoopGuitar": "Co-op Guitar",
            "FourLaneDrums": "Four Lane Drums",
            "ProDrums": "Pro Drums",
            "FiveLaneDrums": "Five Lane Drums",
            "EliteDrums": "Elite Drums",
            "ProGuitar_17Fret": "Pro Guitar (17-fret)",
            "ProGuitar_22Fret": "Pro Guitar (22-fret)",
            "ProBass_17Fret": "Pro Bass (17-fret)",
            "ProBass_22Fret": "Pro Bass (22-fret)",
            "ProKeys": "Pro Keys",
            "Vocals": "Vocals",
            "Harmony": "Harmony",
            "Dj": "DJ",
            "Band": "Band"
        },
        "Modifier": {
            "None": "None",
            "AllStrums": "All Strums",
            "AllHopos": "All HOPOs",
            "AllTaps": "All Taps",
            "HoposToTaps": "HOPOs To Taps",
            "NoteShuffle": "Note Shuffle",
            "NoKicks": "No Kicks",
            "TapsToHopos": "Taps to HOPOs",
            "UnpitchedOnly": "Unpitched Only"
        },
        "SortAttribute": {
            "Album": "Album",
            "Artist": "Artist",
            "Artist_Album": "Artist - Album",
            "Charter": "Charter",
            "Genre": "Genre",
            "Name": "Song",
            "Playlist": "Playlist",
            "SongLength": "Duration",
            "Source": "Source",
            "Unspecified": "None",
            "Year": "Year",
            "DateAdded": "Date Added",
            "Playable": "Playable Songs",
            "FiveFretGuitar": "Five Fret Guitar",
            "FiveFretBass": "Five Fret Bass",
            "FiveFretRhythm": "Five Fret Rhythm Guitar",
            "FiveFretCoop": "Five Fret Co-Op Guitar",
            "Keys": "Keys",
            "SixFretGuitar": "Six Fret Guitar",
            "SixFretBass": "Six Fret Bass",
            "SixFretRhythm": "Six Fret Rhythm Guitar",
            "SixFretCoop": "Six Fret Co-Op Guitar",
            "FourLaneDrums": "Four Lane Drums",
            "ProDrums": "Pro Drums",
            "FiveLaneDrums": "Five Lane Drums",
            "EliteDrums": "Elite Drums",
            "ProGuitar_17": "Pro Guitar (17-fret)",
            "ProGuitar_22": "Pro Guitar (22-fret)",
            "ProBass_17": "Pro Bass (17-fret)",
            "ProBass_22": "Pro Bass (22-fret)",
            "ProKeys": "Pro Keys",
            "Vocals": "Vocals",
            "Harmony": "Harmony",
            "Band": "Band"
        }
    },
    "Menu": {
        "Calibrator": {
            "Detected": "Detected",
            "NotEnoughData": "There isn't enough data to get an accurate result.\nPress back to exit."
        },
        "Common": {
            "Apply": "Apply",
            "Back": "Back",
            "Cancel": "Cancel",
            "Close": "Close",
            "Confirm": "Confirm",
            "Continue": "Continue",
            "On": "On",
            "Off": "Off",

            "Up": "Up",
            "Down": "Down",
            "Left": "Left",
            "Right": "Right",

            "Next": "Next",
            "Previous": "Previous",
            "NextTab": "Next Tab",
            "PreviousTab": "Previous Tab",

            "Increase": "Increase",
            "Decrease": "Decrease",
            "Max": "Max",
            "Min": "Min",

            "Save": "Save",
            "Saved": "Saved!",
            "Delete": "Delete",

            "Reset": "Reset",
            "ResetAll": "Reset All"
        },
        "Credits": {
            "Description": "Contributed To: {0}\n\n{1}",
            "Repos": {
                "Community": "Community",
                "OpenSource": "OpenSource",
                "YARC-Charters": "The Official YARG Setlist",
                "YARC-Launcher": "The YARC Launcher",
                "YARG": "YARG"
            },
            "Roles": {
                "Artist": "Artist",
                "Charter": "Charter",
                "Developer": "Developer",
                "Moderator": "Moderator"
            },
            "Header": {
                "Contributors": "Contributors",
                "GameStartedBy": "A Game Started By",
                "LeadArtist": "Lead Artist",
                "Maintainers": "Maintainers",
                "SpecialThanks": "Special Thanks",
                "SetlistManager": "Setlist Manager"
            }
        },
        "Dialog": {
            "AntiPiracy": {
                "Title": "YARG Anti-Piracy Statement",
                "Description": "<b>YARG stands firmly against all forms of piracy.</b> We neither support nor endorse piracy, as it is a violation of copyright law with serious legal consequences. Our platform's importable content—designed for creators to share their work and for educational purposes—does not justify or excuse piracy.\n\nYARG itself <b>does not</b> use any ripped/pirated assets or music and never will. By using YARG, users agree not to promote or endorse piracy in any way through our platform. Upholding these principles ensures a community that respects copyright, creativity, and legal standards.\n\nYARG stands for \"Yet Another Rhythm Game\" and NOT for pirates.",
                "Confirm": "I Understand"
            },
            "ColorPicker": {
                "Title": "Color Picker"
            },
            "ConfirmDelete": {
                "Title": "Delete \"{0}\"?",
                "Message": "Are you sure you want to delete <b>{0}</b>?\n\n{1}",
                "Confirm": "Type <b>{0}</b> here to confirm"
            },
            "EngineInconsistency": {
                "Title": "Replays Are In Beta",
                "Description": "Currently, the replay system is in beta, <b>and <i>may</i> provide inconsistent scores/stats</b>, especially for guitar.\n\nThe end goal is for replays to be reliable and accurate, and we're working on fixing these problems!"
            },
            "Experimental": {
                "Title": "Experimental Features Notice",
                "Description": "The options about to be displayed represent a work in progress. These features are subject to change, may contain bugs, and <b>could even cause major problems if enabled</b>."
            },
            "BadSongs": {
                "Title": "Some Songs Could Not Be Scanned",
                "Description": "One or more of the songs you scanned were corrupted, formatted incorrectly, or encrypted, and <b>could not be loaded into the game.</b>\n\nFor more info, please check the file located at \"{0}\"."
            },
            "DontShowAgain": "Don't Show Again"
        },
        "DifficultySelect": {
            "Instrument": "Instrument",
            "Difficulty": "Difficulty",
            "Harmony": "Harmony",
            "Modifiers": "Modifiers",
            "Ready": "Ready",
            "SitOut": "Sit Out",
            "Done": "Done"
        },
        "History": {
            "Name": "History",
            "Time": {
                "Today": "Today",
                "Yesterday": "Yesterday",
                "ThisWeek": "This Week",
                "ThisMonth": "This Month",
                "LastThreeMonths": "Last 3 Months",
                "ThisYear": "This Year",
                "MoreThanYear": "More Than A Year"
            }
        },
        "Main": {
            "MessageOfTheDay": "<align=center><size=32><b>Welcome to v0.12!</b></size></align>\n\nv0.12 is a <i>massive</i> update that completely revamps the backend code for the engine, which adds profiles, practice mode, replays, modifiers, customization presets, and much more!\n\n<b>If you find any bugs, please let us know on Discord or GitHub.</b>\n\n<b>Replays are currently in preview.</b> Replays do not produce 1:1 results to what was actually played and can be inconsistent. This is known and we are working on fixing this for the future.\n\nHave fun!",
            "Options": {
                "Quickplay": "Quickplay",
                "Practice": "Practice",
                "Profiles": "Profiles",
                "History": "History",
                "Settings": "Settings",
                "Credits": "Credits",
                "Exit": "Exit"
            },
            "GoToCurrentlyPlaying": "Go To Currently Playing"
        },
        "MusicLibrary": {
            "Name": "Music Library",
            "NoSongsMatchCriteria": "NO SONGS MATCH CRITERIA",
            "SearchResults": "SEARCH RESULTS",
            "AllSongs": "ALL SONGS",
            "RecommendedSongs": {
                "Singular": "RECOMMENDED SONG",
                "Plural": "RECOMMENDED SONGS"
            },
            "PlayableSongs": "PLAYABLE SONGS",
            "RandomSong": "RANDOM SONG",
            "Playlists": "PLAYLISTS",
            "Popup": {
                "Header": {
                    "SortBy": "Sort By...",
                    "GoTo": "Go To..."
                },
                "Item": {
                    "RandomSong": "Random Song",
                    "BackToTop": "Back to Top",
                    "SortBy": "Sort By: {0}",
                    "GoToSection": "Go To Section...",
                    "AddToFavorites": "Add To Favorites",
                    "RemoveFromFavorites": "Remove From Favorites",
                    "ViewSongFolder": "View Song Folder",
                    "CopySongChecksum": "Copy Song Checksum"
                }
            },
            "Back": "BACK",
            "NoPlayersConnected": "No players connected! Go to the profiles menu to connect a player.",
            "Play": "Play Song",
            "Search": "Search",
            "MoreOptions": "<align=left><size=80%>More Options<br>(Hold) Navigate Sections</size></align>"
        },
        "ProfileInfo": {
            "Name": "Edit Profile",
            "Stats": {
                "SongPlays": "{0:N0} Song Plays",
                "TotalScore": "Total Score",
                "TotalStarsEarned": "Total Stars Earned",
                "FullCombos": "Full Combos"
            }
        },
        "ProfileList": {
            "Name": "Profiles",
            "AddBot": "Add Bot",
            "AddProfile": "Add Profile"
        },
        "Settings": {
            "NoFolder": "<i>No Folder</i>",
            "SearchHeader": {
                "AllCategories": "All Categories",
                "Results": "Results"
            },
            "SongCount": "{0:N0} <alpha=#60>Songs",
            "ScanNeeded": "<alpha=#60>Scan Needed",
            "DMXInfo": "DMX cue change and post-processing channel values:\n\n<b>Cue Change:</b>\n\n0 - No cue\n10 - Menu\n20 - Score\n30 - Intro\n40 - Verse\n50 - Chorus\n60 - Cool (loop)\n70 - Warm (loop)\n80 - Cool (manual)\n90 - Warm (manual)\n100 - Dischord\n110 - Stomp\n120 - Default\n130 - Harmony\n140 - Frenzy\n150 - Silhouettes\n160 - Silhouettes Spotlight\n170 - Searchlights\n180 - Sweep\n190 - Blackout (fast)\n200 - Blackout (slow)\n210 - Blackout (spotlight)\n220 - Flare (slow)\n230 - Flare (fast)\n240 - Big Rock Ending\n\nFor Strobe and Fog status listen to their respective channels.\n\n<b>Post-Processing:</b>\n\n0 - Default\r\n\nBasic effects\r\n4 - Bloom\n14 - Bright\n24 - Contrast\n34 - Mirror\n44 - PhotoNegative\n54 - Posterize\n\n\rColor filters/effects\r\n64 - Black And White\n74 - Sepia Tone\n84 - Silver Tone\n94 - Choppy Black And White\n104 - Photo Negative Red And Black\n114 - Polarized Black And White\n124 - Polarized Red And Blue\n134 - Desaturated Red\n144 - Desaturated Blue\n154 - Contrast Red\n164 - Contrast Green\n174 - Contrast Blue\n\r\nGrainy\r\n184 - Grainy Film\n194 - Grainy Chromatic Abberation\n\nScanlines\r\n204 - Scanlines\n214 - Scanlines Black And White\n224 - Scanlines Blue\n234 - Scanlines Security\n\r\nTrails\r\n244 - Trails\n252 - Trails Long\n253 - Trails Desaturated\n254 - Trails Flickery\n255 - Trails Spacey\n\nSee YARG docs for more information: https://docs.yarg.in/en/DMX"
        }
    },
    "Gameplay": {
        "Notifications": {
<<<<<<< HEAD
            "CountdownGetReady": "Get Ready!"
=======
            "BassGroove": "BASS GROOVE",
            "CountdownGetReady": "Get Ready!",
            "FullCombo": "FULL COMBO",
            "HotStart": "HOT START",
            "NewHighScore": "NEW HIGH SCORE",
            "NoteStreak": "{0:N0}-NOTE STREAK",
            "StarPowerReady": "STAR POWER READY",
            "StrongFinish": "STRONG FINISH"
        },
        "Solo": {
            "Performance": {
                "Awesome": "AWESOME\nSOLO!",
                "Good": "GOOD\nSOLO!",
                "Great": "GREAT\nSOLO!",
                "How": "HOW!?",
                "Messy": "MESSY\nSOLO",
                "Nice": "<i>NICE</i>\nSOLO",
                "Okay": "OKAY\nSOLO",
                "Perfect": "PERFECT\nSOLO!",
                "Solid":  "SOLID\nSOLO"
            },
            "PointsResult": "{0:N0}\nPOINTS"
        },
        "Vocals": {
            "Performance": {
                "Awesome": "AWESOME!",
                "Awful": "AWFUL",
                "Good": "GOOD",
                "Messy": "MESSY",
                "Okay": "OKAY",
                "Strong": "STRONG"
            }
>>>>>>> e0899b7e
        }
    },
	"Preview": {
		"Experimental": {
			"Notice": "IMPORTANT\n\nThese settings represent a work in progress. They are subject to change, may contain bugs, and could even cause major problems if enabled."
		}
	},
    "Discord": {
        "Default": {
            "Details": "Hello there ladies and gentlemen!",
            "LargeText": {
                "Dev": "Yet Another Rhythm Game (Dev Build)",
                "Nightly": "Yet Another Rhythm Game (Nightly)",
                "Stable": "Yet Another Rhythm Game"
            },
            "State": "Are you ready to rock?"
        },
        "Song": {
            "Name": "{0} by {1}",
            "Album": "on {0}",
            "Paused": "Song paused..."
        }
    },
    "Bindings": {
        "Menu": {
            "Green": "Green (Confirm)",
            "Red": "Red (Back)",
            "Yellow": "Yellow (Shortcut 1)",
            "Blue": "Blue (Shortcut 2)",
            "Orange": "Orange (Shortcut 3)",
            "Up": "Up",
            "Down": "Down",
            "Left": "Left",
            "Right": "Right",
            "Start": "Start (Pause)",
            "Select": "Select"
        },
        "FiveFret": {
            "Green": "Green Fret (First)",
            "Red": "Red Fret (Second)",
            "Yellow": "Yellow Fret (Third)",
            "Blue": "Blue Fret (Fourth)",
            "Orange": "Orange Fret (Fifth)"
        },
        "Guitar": {
            "StrumUp": "Strum Up",
            "StrumDown": "Strum Down",
            "StarPower": "Star Power",
            "Whammy": "Whammy"
        },
        "FourDrums": {
            "BlueCymbal": "Blue Cymbal (Third)",
            "BluePad": "Blue Pad (Third)",
            "GreenCymbal": "Green Cymbal (Fourth)",
            "GreenPad": "Green Pad (Fourth)",
            "RedPad": "Red Pad (First)",
            "YellowCymbal": "Yellow Cymbal (Second)",
            "YellowPad": "Yellow Pad (Second)",
            "RedCymbal": "Red Cymbal (First)"
        },
        "Drums": {
            "Kick": "Kick Pedal"
        },
        "Vocals": {
            "StarPower": "Star Power Activate"
        },
        "FiveDrums": {
            "RedPad": "Red Pad (First)",
            "YellowCymbal": "Yellow Cymbal (Second)",
            "BluePad": "Blue Pad (Third)",
            "OrangeCymbal": "Orange Cymbal (Fourth)",
            "GreenPad": "Green Pad (Fifth)"
        }
    },
    "Settings": {
        "Tab": {
            "General": "General",
            "Graphics": "Graphics",
            "Engine": "Engine",
            "Sound": "Sound",
            "SongManager": "Songs",
            "Presets": "Presets",
            "Advanced": "Advanced",
            "AllSettings": "All Settings",
            "LightingPeripherals": "Lighting Peripherals",
            "Debug": "Debug and Developer",
            "FileManagement": "File Management",
            "Experimental": "Experimental"
        },
        "Header": {
            "Other": "Other",
            "Display": "Display",
            "Volume": "Volume",
            "Graphics": "Graphics",
            "Camera": "Camera",
            "SongFolders": "Song Folders",
            "SongUpgrades": "Song Upgrades",
            "Cache": "Cache",
            "Venues": "Venues/Backgrounds",
            "Calibration": "Calibration",
            "Input": "Input",
            "PresetSettings": "Preset Settings",
            "Debug": "Debug",
            "Advanced": "Advanced",
            "DMXChannels": "DMX Channels",
            "LightingGeneral": "Lighting General",
            "Export": "Export",
            "PathsAndFolders": "Paths and Folders",
            "MusicLibrary": "Music Library",
            "ScanningOptions": "Scanning Options",
            "RB3E": "RB3E Settings",
            "Customization": "Buffer Customization",
            "StageKitDMXChannels": "Basic DMX Channels",
            "AdvancedDMXChannels": "Advanced DMX Channels",
            "StatusBar": "Status Bar",
            "AdvancedDMXSettings": "Advanced sACN and DMX settings",
			"Experimental": "Experimental"
        },
        "Button": {
            "CopyCurrentSongJsonFilePath": "Copy Current Song Json File Path",
            "CopyCurrentSongTextFilePath": "Copy Current Song Text File Path",
            "ExportSongsOuvert": "Export Songs List (For Ouvert Bot)",
            "ExportSongsText": "Export Songs List (Plain Text)",
            "OpenCalibrator": "Open Calibrator",
            "OpenVenueFolder": "Open Backgrounds/Venue Folder",
            "AddFolder": "Add Folder",
            "RefreshCache": "Scan Songs",
            "OpenExecutablePath": "Open Executable Path",
            "OpenPersistentDataPath": "Open Persistent Data Path"
        },
        "Setting": {
            "AllowDuplicateSongs": {
                "Name": "Allow Duplicate Songs",
                "Description": "Allows duplicate songs to be scanned and displayed in the library. <color=white>Rescan required if changed!</color>"
            },
            "AmIAwesome": {
                "Name": "Awesomeness Detection",
                "Description": "Are you awesome?"
            },
            "AudioCalibration": {
                "Name": "Audio Calibration (ms)",
                "Description": "Audio calibration in milliseconds. Use the calibrator to automatically calibrate. Higher values make the audio play earlier, while lower ones make the audio play later."
            },
            "AccountForHardwareLatency": {
                "Name": "Account For Audio Hardware Latency",
                "Description": "Automatically accounts for the detected playback latency of your audio hardware. This latency may be inaccurate, disable this setting if your audio calibration is negative."
            },
            "BassVolume": {
                "Name": "Bass Volume",
                "PauseName": "Bass",
                "Description": "Adjusts the song's bass guitar track volume. Only does something if the song is multi-track."
            },
            "ClapsInStarpower": {
                "Name": "Star Power Claps",
                "Description": "Enables claps to the beat while Star Power is active."
            },
            "OverstrumAndOverhitSoundEffects": {
                "Name": "Overstrum/Overhit Sound Effects",
                "Description": "Enables the overstrum/overhit sound effect."
            },
            "CrowdVolume": {
                "Name": "Crowd Volume",
                "PauseName": "Crowd",
                "Description": "Adjusts the song's crowd track volume. Only does something if the song is multi-track."
            },
            "DisableBloom": {
                "Name": "Disable Bloom",
                "Description": "Disables post-processing bloom (the glowly effect). May increase performance."
            },
            "DisableGlobalBackgrounds": {
                "Name": "Disable Global Backgrounds",
                "Description": "Disables custom backgrounds from your venue folder and shows the ones in songs instead."
            },
            "DisablePerSongBackgrounds": {
                "Name": "Disable Per-Song Backgrounds",
                "Description": "Disables custom backgrounds in songs and shows the ones in your venue folder instead."
            },
            "DisableTextNotifications": {
                "Name": "Disable Text Notifications",
                "Description": "Disables text notification on the track such as \"100-Note Streak\" and \"Full Combo.\""
            },
            "DMXBlueChannels": {
                "Name": "DMX Blue",
                "Description": "The eight channels here represent the eight blue LEDs of the StageKit. They will receive on (255) and off (0) commands."
            },
            "DMXCueChangeChannel": {
                "Name": "DMX Cue Change",
                "Description": "This channel's value will change whenever the lighting cue changes. See the values below:"
            },
            "DMXDimmerChannels": {
                "Name": "DMX Master Dimmer",
                "Description": "Channels listed here will be set on game start. Default value is max (255), can be changed in 'DMX Master Dimmer Values' setting below. Useful for fixtures that have a master dimmer channel."
            },
            "DMXEnabled": {
                "Name": "Enable DMX Output",
                "Description": "Enable sending sACN (DMX-over-ethernet) packets over the network to universe 1. Adds 250k bps to network traffic."
            },
            "DMXFogChannels": {
                "Name": "DMX Fog",
                "Description": "Each channel set here will receive the StageKit fog on (255) and fog off (0)."
            },
            "DMXGreenChannels": {
                "Name": "DMX Green",
                "Description": "The eight channels here represent the eight green LEDs of the StageKit. They will receive on (255) and off (0) commands."
            },
            "DMXRedChannels": {
                "Name": "DMX Red",
                "Description": "The eight channels here represent the eight red LEDs of the StageKit. They will receive on (255) and off (0) commands."
            },
            "DMXStrobeChannels": {
                "Name": "DMX Strobe Light",
                "Description": "Each channel set here will receive StageKit strobe commands, either off (0), slow (64), medium (127), fast (191), fastest (255)."
            },
            "DMXYellowChannels": {
                "Name": "DMX Yellow",
                "Description": "The eight channels here represent the eight yellow LEDs of the StageKit. They will receive on (255) and off (0) commands."
            },
            "DrumsVolume": {
                "Name": "Drums Volume",
                "PauseName": "Drums",
                "Description": "Adjusts the song's drum track volume. Only does something if the song is multi-track."
            },
<<<<<<< HEAD
            "DrumSfxVolume": {
                "Name": "Drum SFX Volume",
                "Description": "Adjusts the drum hit sound effect volume, which can be triggered before the first note, after the last note, or during drum fills/BREs."
=======
            "EnablePracticeSP": {
                "Name": "Star Power in Practice",
                "Description": "Allow Star Power phrases while in Practice Mode."
>>>>>>> e0899b7e
            },
            "FpsCap": {
                "Name": "FPS Cap",
                "Description": "The framerate cap. <color=white>YOU DO NOT NEED TO PLAY YARG ON 1000FPS.</color> VSync recommended."
            },
            "FpsStats": {
                "Name": "Show FPS Counter",
                "Description": "Shows the framerate counter on the Status Bar"
            },
            "FullscreenMode": {
                "Name": "Fullscreen Mode",
                "Description": "Changes the fullscreen mode.",
                "Dropdown": {
                    "ExclusiveFullScreen": "Fullscreen",
                    "FullScreenWindow": "Borderless Fullscreen",
                    "MaximizedWindow": "Maximized Window",
                    "Windowed": "Windowed"
                }
            },
            "GraphicalProgressOnScoreBox": {
                "Name": "Graphical Progress On Score Box",
                "Description": "Enables and disables the graphical blue outline on the score box that displays the song's progress."
            },
            "GuitarVolume": {
                "Name": "Guitar Volume",
                "PauseName": "Guitar",
                "Description": "Adjusts the song's guitar track volume. Only does something if the song is multi-track."
            },
            "HighScoreInfo": {
                "Name": "High Score Display",
                "Description": "Changes what high score information is displayed in the Music Library.",
                "Dropdown": {
                    "Off": "Off",
                    "Score": "Score",
                    "Stars": "Stars"
                }
            },
            "InputDeviceLogging": {
                "Name": "Input Device Logging",
                "Description": "Prints information about connected input devices to the game's log. Do not enable this unless you are having issues with specific devices, as it can print a very large amount of text for some devices!"
            },
            "KeepSongInfoVisible": {
                "Name": "Keep Song Info Visible",
                "Description": "If enabled, it keeps the song info visible throughout the entire song. Otherwise, it will fade out after 10 seconds."
            },
            "KeysVolume": {
                "Name": "Keys Volume",
                "PauseName": "Keys",
                "Description": "Adjusts the song's keys track volume. Only does something if the song is multi-track."
            },
            "KickBounceMultiplier": {
                "Name": "Drum Kick Bounce Multiplier",
                "Description": "Controls the amount the track should bounce when you hit a kick note (drums only). Set to zero if you want to disable."
            },
            "LowQuality": {
                "Name": "Low Quality Mode",
                "Description": "If enabled, the game will disable anti-aliasing, and use lower quality models and textures. This will significantly increase performance."
            },
            "LyricDisplay": {
                "Name": "Lyric Display",
                "Description": "Choose how the lyric bar in game should be displayed.",
                "Dropdown": {
                    "Compatibility": "Compatibility Mode",
                    "Disabled": "Disabled",
                    "NoBackground": "No Background",
                    "Normal": "Normal",
                    "Transparent": "Translucent Background"
                }
            },
            "MasterMusicVolume": {
                "Name": "Master Music Volume",
                "PauseName": "Master",
                "Description": "Adjusts the song's volume as a whole."
            },
            "MicrophoneSensitivity": {
                "Name": "Microphone Sensitivity (Db)",
                "Description": "Adjusts your microphone's sensitivity in decibels. Lower values are more sensitive."
            },
            "MusicPlayerVolume": {
                "Name": "Music Player Volume",
                "Description": "Adjusts the volume of the music that plays in the main menu. Set to \"0\" to disable."
            },
            "MuteOnMiss": {
                "Name": "Mute On Miss",
                "Description": "Mutes a specific stem when you miss on that instrument. Only does something if the song is multi-track.",
                "Dropdown": {
                    "Off": "Off",
                    "MultitrackOnly": "Multitrack Only",
                    "On": "On - Background limited to 50%"
                }
            },
            "NoKicks": {
                "Name": "No Kicks",
                "Description": "Removes all kick notes (drums only)."
            },
            "NoteStreakFrequency": {
                "Name": "Note Streak Frequency",
                "Description": "Sets the frequency of note streak notifications.",
                "Dropdown": {
                    "Disabled": "Disabled",
                    "Frequent": "50, 100, 200, 300, ...",
                    "Sparse": "50, 100, 250, 500, ..."
                }
            },
            "PreviewVolume": {
                "Name": "Preview Volume",
                "Description": "The preview volume while in the music library."
            },
            "Resolution": {
                "Name": "Resolution",
                "Description": "Choose the resolution of your screen. \"Highest\" is recommended."
            },
            "RhythmVolume": {
                "Name": "Rhythm Volume",
                "PauseName": "Rhythm",
                "Description": "Adjusts the song's rhythm guitar track volume. Only does something if the song is multi-track. In some song formats, this may also be the bass guitar."
            },
            "SfxVolume": {
                "Name": "SFX Volume",
                "PauseName": "SFX",
                "Description": "Adjusts the game's sound effect volume, such as when gaining a star, or activating starpower."
            },
            "ShowAdvancedMusicLibraryOptions": {
                "Name": "Show Advanced Music Library Options",
                "Description": "Adds advanced settings to the \"More Options\" menu in the Music Library such as \"View Song Folder\" and \"Copy Song Checksum\"."
            },
            "ShowCursorTimer": {
                "Name": "Cursor Show Time",
                "Description": "How long the cursor will be shown for before hiding. Set to \"0\" for no hiding (playmode)."
            },
            "ShowFavoriteButton": {
                "Name": "Show Favorite Button",
                "Description": "Shows and hides the favorite button in the Music Library. Songs can still be favorited in the \"More Options\" menu when this button is hidden."
            },
            "ShowHitWindow": {
                "Name": "Show Hit Window",
                "Description": "If enabled, a box will be shown on your track that represents the \"window\" in which notes can be hit."
            },
            "SongTimeOnScoreBox": {
                "Name": "Song Time On Score Box",
                "Description": "Change the song time displayed above the score box. In the examples provided, the song is 5 minutes and 30 seconds long, and you are 1 minute and 10 seconds into the song.",
                "Dropdown": {
                    "CountDownAndTotal": "Remaining and Total<pos=50%>(4:20 / 5:30)",
                    "CountDownOnly": "Remaining Only<pos=50%>(4:20)",
                    "CountUpAndTotal": "Time and Total<pos=50%>(1:10 / 5:30)",
                    "CountUpOnly": "Time Only<pos=50%>(1:10)",
                    "None": "None",
                    "TotalOnly": "Total Only<pos=50%>(5:30)"
                }
            },
            "SongVolume": {
                "Name": "Backing Track Volume",
                "PauseName": "Backing",
                "Description": "Adjusts the song's backing track volume. These are all of the instruments that are not included in the multi-track."
            },
            "StageKitEnabled": {
                "Name": "Enable Stage Kit",
                "Description": "Enables sending Stage Kit lighting data to all connected devices capable of reading it."
            },
            "StarPowerHighwayFx": {
                "Name": "Star Power Highway FX Mode",
                "Description": "Disables visual elements on the highway which appear when Star Power is active",
                "Dropdown": {
                    "Off": "Off",
                    "On": "On",
                    "Reduced": "Reduced"
                }
            },
            "UseChipmunkSpeed": {
                "Name": "Chipmunk Speed",
                "Description": "Disables pitch correction when playing songs at a fast or slow speed which may lead to some... interesting results."
            },
            "UseCymbalModelsInFiveLane": {
                "Name": "Use Cymbal Models In Five Lane",
                "Description": "If enabled, cymbal models will be used in the second and fourth lanes instead of the standard note model (five-lane drums only)."
            },
            "UseFullDirectoryForPlaylists": {
                "Name": "Use Full Directory For Playlists",
                "Description": "Use full directory for the playlist sort option in the music library. <color=white>Rescan required if changed!</color>"
            },
            "UseStarpowerFx": {
                "Name": "Use Starpower SFX",
                "Description": "If enabled, it will add reverb to stems where the player has starpower enabled.",
                "Dropdown": {
                    "MultitrackOnly": "Multitrack Only",
                    "Off": "Off",
                    "On": "On"
                }
            },
            "VideoCalibration": {
                "Name": "Video Calibration (ms)",
                "Description": "Video calibration in milliseconds. Use the calibrator to automatically calibrate. This accounts for delays between the game's processing and the actual frame being displayed."
            },
            "VocalMonitoring": {
                "Name": "Vocal Monitoring Volume",
                "PauseName": "Monitoring",
                "Description": "Adjusts the feedback you hear when singing."
            },
            "VocalsVolume": {
                "Name": "Vocals Volume",
                "PauseName": "Vocals",
                "Description": "Adjusts the song's vocal track volume. Only does something if the song is multi-track."
            },
            "VSync": {
                "Name": "Enable VSync",
                "Description": "Enables VSync. VSync caps the framerate at your monitor's maximum framerate, and prevents tearing."
            },
            "PauseOnDeviceDisconnect": {
                "Name": "Pause On Device Disconnect",
                "Description": "Pauses the game if a device taken by a profile disconnects in the middle of a song."
            },
            "PauseOnFocusLoss": {
                "Name": "Pause On Focus Loss",
                "Description": "Pauses the game if it tabbed out/loses focus in the middle of a song."
            },
            "ApplyVolumesInMusicLibrary": {
                "Name": "Apply Volume Settings to Music Library Previews",
                "Description": "I think this one speaks for itself"
            },
            "RB3EEnabled": {
                "Name": "Enable RB3E Stage Kit data stream",
                "Description": "Enables sending of RB3E style stage kit information packets over the network, for hardware such as StageKitPied"
            },
            "RB3EBroadcastIP": {
                "Name": "RB3E target IP",
                "Description": "Sets the target IP for the RB3E data stream packets. 255.255.255.255 is the broadcast address for the current network"
            },
            "DMXKeyframeChannel": {
                "Name": "DMX Keyframe",
                "Description": "This channel receives the Next (3), Previous (13), and First(23) keyframe calls."
            },
            "DMXBonusEffectChannel": {
                "Name": "DMX Bonus Effect",
                "Description": "This channel gets set (2) when a venue bonus effect happens."
            },
            "DMXDrumsChannel": {
                "Name": "DMX Drum",
                "Description": "This channel gets additively set to the current drum notes:  Kick (1), Red (2), Yellow (4), Blue (8), Green (16),  Yellow Cymbal (32), Blue Cymbal (64), Green Cymbal (128)."
            },
            "DMXBeatlineChannel": {
                "Name": "DMX Beatline",
                "Description": "This channel gets set on every measure  beat (1) and Strong beat (11)."
            },
            "DMXPostProcessingChannel": {
                "Name": "DMX Post-Processsing",
                "Description": "This channel gets set to the video effect happening to the in-game venue. See the values below:"
            },
            "DMXGuitarChannel": {
                "Name": "DMX Guitar",
                "Description": "This channel gets additively set to the current guitar notes: Open (1), Green (2), Red (4), Yellow (8), Blue (16), Orange (32)."
            },
            "DMXBassChannel": {
                "Name": "DMX Bass",
                "Description": "This channel gets additively set to the current bass notes: Open (1), Green (2), Red (4), Yellow (8), Blue (16), Orange (32)."
            },
            "DMXPerformerChannel": {
                "Name": "DMX Performer",
                "Description": "This channel gets set to the current spotlight and sing-a-long"
            },
            "DMXKeysChannel": {
                "Name": "DMX Keys",
                "Description": "This channel gets additively set to the current key notes: Green (2), Red (4), Yellow (8), Blue (16), Orange (32)."
            },
            "EnablePlaybackBuffer": {
                "Name": "Use Audio Playback Buffer",
                "Description": "Buffers audio data by decoding ahead-of-time in chunks. Improves audio stability on low-performance devices, at the cost of added latency on sound effects."
            },
            "PlaybackBufferLength": {
                "Name": "Playback Buffer Length",
                "Description": "The size of the playback buffer, in milliseconds. Larger buffers provide more stability, but further increase the latency of sound effects."
            },
            "ShowTime": {
                "Name": "Show Time",
                "Description": "Show current time on Status Bar"
            },
            "ShowBattery": {
                "Name": "Show Battery",
                "Description": "Show battery level on Status Bar (if battery is currently discharging)"
            },
            "MemoryStats": {
                "Name": "Show Memory Stats",
                "Description": "Show memory usage stats on the Status Bar"
            },
            "DMXUniverseChannel": {
                "Name": "DMX Broadcast Universe",
                "Description": "This is the universe that YARG will send the sACN packet to. Default is 1. Maximum is 65535"
            },
            "ReconnectProfiles": {
                "Name": "Reconnect Profiles",
                "Description": "At startup, reconnect previously connected profiles."
            },
            "DMXDimmerValues": {
                "Name": "DMX Master Dimmer Values",
                "Description": "These are the respective values that the Master Dimmer channels will be set to when YARG starts."
            },
            "UpcomingLyricsTime": {
                "Name": "Upcoming Lyrics Lead Time",
                "Description": "The time in seconds prior to an upcoming lyric that it will appear on screen. Upcoming lyrics will always appear if the time between the current and upcoming lyrics is smaller than this value."
            },
            "WrapAroundNavigation": {
                "Name": "Wrap-Around Navigation",
                "Description": "Allow menus to jump to the bottom of a list when scrolling past the top, or jump to the top of a list when scrolling past the bottom."
            }
        },
        "PresetType": {
            "CameraSettingsContainer": "Camera Presets",
            "ColorProfileContainer": "Color Profiles",
            "EnginePresetContainer": "Engine Presets"
        },
        "PresetSetting": {
            "CameraPreset": {
                "CurveFactor": {
                    "Name": "Curve Factor",
                    "Description": "The track's curve factor."
                },
                "FadeLength": {
                    "Name": "Fade Size",
                    "Description": "The track's fade size. A fade size of \"0\" will remove the fade."
                },
                "FadeStart": {
                    "Name": "Fade Position",
                    "Description": "The track's fade position. Lower values are closer to the frets. This also controls the track length."
                },
                "FieldOfView": {
                    "Name": "Camera FOV",
                    "Description": "The track camera's field of view."
                },
                "PositionY": {
                    "Name": "Camera Y Position",
                    "Description": "The track camera's Y position (up and down)."
                },
                "PositionZ": {
                    "Name": "Camera Z Position",
                    "Description": "The track camera's Z position (forward and backwards)."
                },
                "Rotation": {
                    "Name": "Camera Rotation",
                    "Description": "The track camera's rotational pitch (up and down)."
                }
            },
            "ColorProfile": {
                "SubSection": {
                    "Name": "Instrument",
                    "Dropdown": {
                        "FiveFretGuitar": "Five Fret Guitar",
                        "FiveLaneDrums": "Five Lane Drums",
                        "FourLaneDrums": "Four Lane Drums",
                        "ProKeys": "Pro Keys"
                    }
                },
                "ActivationNote": {
                    "Name": "Activation Note"
                },
                "BlueCymbal": {
                    "Name": "Blue Cymbal"
                },
                "BlueCymbalStarpower": {
                    "Name": "Blue Cymbal Star Power"
                },
                "BlueDrum": {
                    "Name": "Blue Drum"
                },
                "BlueDrumStarpower": {
                    "Name": "Blue Drum Star Power"
                },
                "BlueFret": {
                    "Name": "Blue Fret"
                },
                "BlueFretInner": {
                    "Name": "Blue Fret Inner"
                },
                "BlueNote": {
                    "Name": "Blue Note"
                },
                "BlueNoteStarPower": {
                    "Name": "Blue Note Star Power"
                },
                "BlueParticles": {
                    "Name": "Blue Particles"
                },
                "BlueStarpower": {
                    "Name": "Blue Star Power"
                },
                "GreenCymbal": {
                    "Name": "Green Cymbal"
                },
                "GreenCymbalStarpower": {
                    "Name": "Green Cymbal Star Power"
                },
                "GreenDrum": {
                    "Name": "Green Drum"
                },
                "GreenDrumStarpower": {
                    "Name": "Green Drum Star Power"
                },
                "GreenFret": {
                    "Name": "Green Fret"
                },
                "GreenFretInner": {
                    "Name": "Green Fret Inner"
                },
                "GreenNote": {
                    "Name": "Green Note"
                },
                "GreenNoteStarPower": {
                    "Name": "Green Note Star Power"
                },
                "GreenParticles": {
                    "Name": "Green Particles"
                },
                "GreenStarpower": {
                    "Name": "Green Star Power"
                },
                "KickFret": {
                    "Name": "Kick Fret"
                },
                "KickFretInner": {
                    "Name": "Kick Fret Inner"
                },
                "KickNote": {
                    "Name": "Kick Note"
                },
                "KickParticles": {
                    "Name": "Kick Particles"
                },
                "KickStarpower": {
                    "Name": "Kick Star Power"
                },
                "OpenFret": {
                    "Name": "Open Fret"
                },
                "OpenFretInner": {
                    "Name": "Open Fret Inner"
                },
                "OpenNote": {
                    "Name": "Open Note"
                },
                "OpenNoteStarPower": {
                    "Name": "Open Note Star Power"
                },
                "OpenParticles": {
                    "Name": "Open Particles"
                },
                "OrangeFret": {
                    "Name": "Orange Fret"
                },
                "OrangeFretInner": {
                    "Name": "Orange Fret Inner"
                },
                "OrangeNote": {
                    "Name": "Orange Note"
                },
                "OrangeNoteStarPower": {
                    "Name": "Orange Note Star Power"
                },
                "OrangeParticles": {
                    "Name": "Orange Particles"
                },
                "OrangeStarpower": {
                    "Name": "Orange Star Power"
                },
                "RedCymbal": {
                    "Name": "Red Cymbal"
                },
                "RedCymbalStarpower": {
                    "Name": "Red Cymbal Star Power"
                },
                "RedDrum": {
                    "Name": "Red Drum"
                },
                "RedDrumStarpower": {
                    "Name": "Red Drum Star Power"
                },
                "RedFret": {
                    "Name": "Red Fret"
                },
                "RedFretInner": {
                    "Name": "Red Fret Inner"
                },
                "RedNote": {
                    "Name": "Red Note"
                },
                "RedNoteStarPower": {
                    "Name": "Red Note Star Power"
                },
                "RedParticles": {
                    "Name": "Red Particles"
                },
                "RedStarpower": {
                    "Name": "Red Star Power"
                },
                "YellowCymbal": {
                    "Name": "Yellow Cymbal"
                },
                "YellowCymbalStarpower": {
                    "Name": "Yellow Cymbal Star Power"
                },
                "YellowDrum": {
                    "Name": "Yellow Drum"
                },
                "YellowDrumStarpower": {
                    "Name": "Yellow Drum Star Power"
                },
                "YellowFret": {
                    "Name": "Yellow Fret"
                },
                "YellowFretInner": {
                    "Name": "Yellow Fret Inner"
                },
                "YellowNote": {
                    "Name": "Yellow Note"
                },
                "YellowNoteStarPower": {
                    "Name": "Yellow Note Star Power"
                },
                "YellowParticles": {
                    "Name": "Yellow Particles"
                },
                "YellowStarpower": {
                    "Name": "Yellow Star Power"
                }
            },
            "EnginePreset": {
                "SubSection": {
                    "Name": "Game Mode",
                    "Dropdown": {
                        "Drums": "Drums (4 and 5 lane)",
                        "FiveFretGuitar": "Five Fret Guitar",
                        "Vocals": "Vocals",
                        "ProKeys": "Pro Keys"
                    }
                },
                "AntiGhosting": {
                    "Name": "Anti-Ghosting",
                    "Description": "Upon ghosting (or fretting a note that is not present) the player will drop their combo (guitar only)."
                },
                "FrontToBackRatio": {
                    "Name": "Hit Window Ratio",
                    "Description": "The hit window's front to back ratio. 0 will bring the hit window fully backwards, 1 will keep it in the center, and 2 will move it to the front."
                },
                "HitPercentE": {
                    "Name": "Hit Percent (Easy)",
                    "Description": "This determines how much of the phrase has to be accurately sung in order to fully fill the accuracy meter, in the Easy difficulty."
                },
                "HitPercentH": {
                    "Name": "Hit Percent (Hard)",
                    "Description": "This determines how much of the phrase has to be accurately sung in order to fully fill the accuracy meter, in the Hard difficulty."
                },
                "HitPercentM": {
                    "Name": "Hit Percent (Medium)",
                    "Description": "This determines how much of the phrase has to be accurately sung in order to fully fill the accuracy meter, in the Medium difficulty."
                },
                "HitPercentX": {
                    "Name": "Hit Percent (Expert)",
                    "Description": "This determines how much of the phrase has to be accurately sung in order to fully fill the accuracy meter, in the Expert difficulty."
                },
                "HitWindow": {
                    "Name": "Hit Window",
                    "Description": "The size of the hit window, in milliseconds. Higher values allow notes to be hit earlier/later, smaller values require more precise timing."
                },
                "HopoLeniency": {
                    "Name": "HOPO Leniency",
                    "Description": "The amount of time a hopo is allowed to take a strum input. Strum after this time and it will overstrum."
                },
                "InfiniteFrontEnd": {
                    "Name": "Infinite Front End",
                    "Description": "If on, HOPOs and taps can be fretted before they enter to hit window (guitar only)."
                },
                "IsDynamic": {
                    "Name": "Dynamic Hit Window",
                    "Description": "The timing window adjusts in size depending on how close together the notes are. The faster the notes are, the smaller the window becomes (guitar only)."
                },
                "StrumLeniency": {
                    "Name": "Strum Leniency",
                    "Description": "The amount of time a strum can be inputted before fretting the correct note. Fretting after this time will overstrum."
                },
                "StrumLeniencySmall": {
                    "Name": "Strum Leniency (No Notes)",
                    "Description": "The amount of time a note can be strummed before it enters the hit window and it still receive the strum. Strumming earlier than this will cause an overstrum."
                },
                "PitchWindowE": {
                    "Name": "Window Size (Easy)",
                    "Description": "Size of the pitch leniency window (in semitones); in other words, how off-pitch the player can sing, and the game will still detect as a correct note, in the Easy difficulty."
                },
                "PitchWindowH": {
                    "Name": "Window Size (Hard)",
                    "Description": "Size of the pitch leniency window (in semitones); in other words, how off-pitch the player can sing, and the game will still detect as a correct note, in the Hard difficulty."
                },
                "PitchWindowM": {
                    "Name": "Window Size (Medium)",
                    "Description": "Size of the pitch leniency window (in semitones); in other words, how off-pitch the player can sing, and the game will still detect as a correct note, in the Medium difficulty."
                },
                "PitchWindowX": {
                    "Name": "Window Size (Expert)",
                    "Description": "Size of the pitch leniency window (in semitones); in other words, how off-pitch the player can sing, and the game will still detect as a correct note, in the Expert difficulty."
                },
                "PercussionHitWindow": {
                    "Name": "Percussion Hit Window"
                },
                "ChordStaggerWindow": {
                    "Name": "Chord Stagger Window"
                },
                "FatFingerWindow": {
                    "Name": "Fat Finger Window"
                },
                "DynamicScale": {
                    "Name": "Dynamic Window Scale",
                    "Description": "The factor used to scale the distance between the notes before the dynamic hit window size is calculated."
                },
                "DynamicSlope": {
                    "Name": "Dynamic Window Slope",
                    "Description": "Affects how fast the dynamic hit window itself shrinks."
                },
                "DynamicGamma": {
                    "Name": "Dynamic Window Gamma",
                    "Description": "Biases the dynamic hit window one way or another. Values below 1 gives, on average, a looser window."
                },
                "PerfectPitchPercent": {
                    "Name": "Perfect Pitch Percent"
                }
            }
        }
    }
}<|MERGE_RESOLUTION|>--- conflicted
+++ resolved
@@ -281,9 +281,6 @@
     },
     "Gameplay": {
         "Notifications": {
-<<<<<<< HEAD
-            "CountdownGetReady": "Get Ready!"
-=======
             "BassGroove": "BASS GROOVE",
             "CountdownGetReady": "Get Ready!",
             "FullCombo": "FULL COMBO",
@@ -316,7 +313,6 @@
                 "Okay": "OKAY",
                 "Strong": "STRONG"
             }
->>>>>>> e0899b7e
         }
     },
 	"Preview": {
@@ -539,15 +535,13 @@
                 "PauseName": "Drums",
                 "Description": "Adjusts the song's drum track volume. Only does something if the song is multi-track."
             },
-<<<<<<< HEAD
             "DrumSfxVolume": {
                 "Name": "Drum SFX Volume",
                 "Description": "Adjusts the drum hit sound effect volume, which can be triggered before the first note, after the last note, or during drum fills/BREs."
-=======
+            },
             "EnablePracticeSP": {
                 "Name": "Star Power in Practice",
                 "Description": "Allow Star Power phrases while in Practice Mode."
->>>>>>> e0899b7e
             },
             "FpsCap": {
                 "Name": "FPS Cap",
