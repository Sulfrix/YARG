--- conflicted
+++ resolved
@@ -644,50 +644,12 @@
   m_AnchoredPosition: {x: 0, y: 150.00009}
   m_SizeDelta: {x: 768, y: 100}
   m_Pivot: {x: 0.5, y: 0.000000115484}
-<<<<<<< HEAD
---- !u!1 &4933759889059973123
-GameObject:
-=======
 --- !u!114 &9006646617090830176
 MonoBehaviour:
->>>>>>> e0899b7e
-  m_ObjectHideFlags: 0
-  m_CorrespondingSourceObject: {fileID: 0}
-  m_PrefabInstance: {fileID: 0}
-  m_PrefabAsset: {fileID: 0}
-<<<<<<< HEAD
-  serializedVersion: 6
-  m_Component:
-  - component: {fileID: 7858415040353329453}
-  m_Layer: 5
-  m_Name: Center Elements
-  m_TagString: Untagged
-  m_Icon: {fileID: 0}
-  m_NavMeshLayer: 0
-  m_StaticEditorFlags: 0
-  m_IsActive: 1
---- !u!224 &7858415040353329453
-RectTransform:
-  m_ObjectHideFlags: 0
-  m_CorrespondingSourceObject: {fileID: 0}
-  m_PrefabInstance: {fileID: 0}
-  m_PrefabAsset: {fileID: 0}
-  m_GameObject: {fileID: 4933759889059973123}
-  m_LocalRotation: {x: 0, y: 0, z: 0, w: 1}
-  m_LocalPosition: {x: 0, y: 0, z: 0}
-  m_LocalScale: {x: 1, y: 1, z: 1}
-  m_ConstrainProportionsScale: 0
-  m_Children:
-  - {fileID: 792318822507323575}
-  m_Father: {fileID: 83804126774381919}
-  m_RootOrder: 1
-  m_LocalEulerAnglesHint: {x: 0, y: 0, z: 0}
-  m_AnchorMin: {x: 0.5, y: 0.5}
-  m_AnchorMax: {x: 0.5, y: 0.5}
-  m_AnchoredPosition: {x: 0, y: 0}
-  m_SizeDelta: {x: 768, y: 300}
-  m_Pivot: {x: 0.5, y: 0.5}
-=======
+  m_ObjectHideFlags: 0
+  m_CorrespondingSourceObject: {fileID: 0}
+  m_PrefabInstance: {fileID: 0}
+  m_PrefabAsset: {fileID: 0}
   m_GameObject: {fileID: 4456600481854130699}
   m_Enabled: 1
   m_EditorHideFlags: 0
@@ -712,7 +674,43 @@
         m_CallState: 2
   _draggingDisplayPrefab: {fileID: 5730308542642054521, guid: 2a82983eb1a960843bd5603736f9b042,
     type: 3}
->>>>>>> e0899b7e
+--- !u!1 &4933759889059973123
+GameObject:
+  m_ObjectHideFlags: 0
+  m_CorrespondingSourceObject: {fileID: 0}
+  m_PrefabInstance: {fileID: 0}
+  m_PrefabAsset: {fileID: 0}
+  serializedVersion: 6
+  m_Component:
+  - component: {fileID: 7858415040353329453}
+  m_Layer: 5
+  m_Name: Center Elements
+  m_TagString: Untagged
+  m_Icon: {fileID: 0}
+  m_NavMeshLayer: 0
+  m_StaticEditorFlags: 0
+  m_IsActive: 1
+--- !u!224 &7858415040353329453
+RectTransform:
+  m_ObjectHideFlags: 0
+  m_CorrespondingSourceObject: {fileID: 0}
+  m_PrefabInstance: {fileID: 0}
+  m_PrefabAsset: {fileID: 0}
+  m_GameObject: {fileID: 4933759889059973123}
+  m_LocalRotation: {x: 0, y: 0, z: 0, w: 1}
+  m_LocalPosition: {x: 0, y: 0, z: 0}
+  m_LocalScale: {x: 1, y: 1, z: 1}
+  m_ConstrainProportionsScale: 0
+  m_Children:
+  - {fileID: 792318822507323575}
+  m_Father: {fileID: 83804126774381919}
+  m_RootOrder: 1
+  m_LocalEulerAnglesHint: {x: 0, y: 0, z: 0}
+  m_AnchorMin: {x: 0.5, y: 0.5}
+  m_AnchorMax: {x: 0.5, y: 0.5}
+  m_AnchoredPosition: {x: 0, y: 0}
+  m_SizeDelta: {x: 768, y: 300}
+  m_Pivot: {x: 0.5, y: 0.5}
 --- !u!1 &5049063098972104369
 GameObject:
   m_ObjectHideFlags: 0
