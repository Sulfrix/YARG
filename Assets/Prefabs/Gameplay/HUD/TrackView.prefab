%YAML 1.1
%TAG !u! tag:unity3d.com,2011:
--- !u!1 &504031665406120138
GameObject:
  m_ObjectHideFlags: 0
  m_CorrespondingSourceObject: {fileID: 0}
  m_PrefabInstance: {fileID: 0}
  m_PrefabAsset: {fileID: 0}
  serializedVersion: 6
  m_Component:
  - component: {fileID: 504031665406120133}
  - component: {fileID: 3641518085919765280}
  m_Layer: 5
  m_Name: TrackView
  m_TagString: Untagged
  m_Icon: {fileID: 0}
  m_NavMeshLayer: 0
  m_StaticEditorFlags: 0
  m_IsActive: 1
--- !u!224 &504031665406120133
RectTransform:
  m_ObjectHideFlags: 0
  m_CorrespondingSourceObject: {fileID: 0}
  m_PrefabInstance: {fileID: 0}
  m_PrefabAsset: {fileID: 0}
  m_GameObject: {fileID: 504031665406120138}
  m_LocalRotation: {x: 0, y: 0, z: 0, w: 1}
  m_LocalPosition: {x: 0, y: 0, z: 0}
  m_LocalScale: {x: 1, y: 1, z: 1}
  m_ConstrainProportionsScale: 0
  m_Children:
  - {fileID: 3499480079547512156}
  m_Father: {fileID: 0}
  m_RootOrder: 0
  m_LocalEulerAnglesHint: {x: 0, y: 0, z: 0}
  m_AnchorMin: {x: 0, y: 0}
  m_AnchorMax: {x: 1, y: 1}
  m_AnchoredPosition: {x: 0, y: 0}
  m_SizeDelta: {x: 0, y: 0}
  m_Pivot: {x: 0.5, y: 0.5}
--- !u!114 &3641518085919765280
MonoBehaviour:
  m_ObjectHideFlags: 0
  m_CorrespondingSourceObject: {fileID: 0}
  m_PrefabInstance: {fileID: 0}
  m_PrefabAsset: {fileID: 0}
  m_GameObject: {fileID: 504031665406120138}
  m_Enabled: 1
  m_EditorHideFlags: 0
  m_Script: {fileID: 11500000, guid: 27061eb36ef0b1f4fadfa93dd5228555, type: 3}
  m_Name: 
  m_EditorClassIdentifier: 
  <TrackImage>k__BackingField: {fileID: 539163407594810661}
  _aspectRatioFitter: {fileID: 4901975570370130400}
  _topElementContainer: {fileID: 2784863481168182611}
  _soloBox: {fileID: 2390146520270845346}
  _textNotifications: {fileID: 4946571513074747625}
  _countdownDisplay: {fileID: 202077715988875599}
--- !u!1 &547032022231682811
GameObject:
  m_ObjectHideFlags: 0
  m_CorrespondingSourceObject: {fileID: 0}
  m_PrefabInstance: {fileID: 0}
  m_PrefabAsset: {fileID: 0}
  serializedVersion: 6
  m_Component:
  - component: {fileID: 7754222893441328411}
  - component: {fileID: 462084006509414800}
  - component: {fileID: 1298843830327042085}
  - component: {fileID: 4653678781618251725}
  - component: {fileID: 2390146520270845346}
  m_Layer: 5
  m_Name: Solo Box
  m_TagString: Untagged
  m_Icon: {fileID: 0}
  m_NavMeshLayer: 0
  m_StaticEditorFlags: 0
  m_IsActive: 0
--- !u!224 &7754222893441328411
RectTransform:
  m_ObjectHideFlags: 0
  m_CorrespondingSourceObject: {fileID: 0}
  m_PrefabInstance: {fileID: 0}
  m_PrefabAsset: {fileID: 0}
  m_GameObject: {fileID: 547032022231682811}
  m_LocalRotation: {x: -0, y: -0, z: -0, w: 1}
  m_LocalPosition: {x: 0, y: 0, z: 0}
  m_LocalScale: {x: 1, y: 1, z: 1}
  m_ConstrainProportionsScale: 0
  m_Children:
  - {fileID: 3945453394158843253}
  - {fileID: 3798427151421529980}
  - {fileID: 5207694329290503925}
  m_Father: {fileID: 2784863481168182611}
  m_RootOrder: 0
  m_LocalEulerAnglesHint: {x: 0, y: 0, z: 0}
  m_AnchorMin: {x: 0.5, y: 0.5}
  m_AnchorMax: {x: 0.5, y: 0.5}
  m_AnchoredPosition: {x: 0, y: 0}
  m_SizeDelta: {x: 202, y: 90.666664}
  m_Pivot: {x: 0.5, y: 0.5}
--- !u!222 &462084006509414800
CanvasRenderer:
  m_ObjectHideFlags: 0
  m_CorrespondingSourceObject: {fileID: 0}
  m_PrefabInstance: {fileID: 0}
  m_PrefabAsset: {fileID: 0}
  m_GameObject: {fileID: 547032022231682811}
  m_CullTransparentMesh: 1
--- !u!114 &1298843830327042085
MonoBehaviour:
  m_ObjectHideFlags: 0
  m_CorrespondingSourceObject: {fileID: 0}
  m_PrefabInstance: {fileID: 0}
  m_PrefabAsset: {fileID: 0}
  m_GameObject: {fileID: 547032022231682811}
  m_Enabled: 1
  m_EditorHideFlags: 0
  m_Script: {fileID: 11500000, guid: fe87c0e1cc204ed48ad3b37840f39efc, type: 3}
  m_Name: 
  m_EditorClassIdentifier: 
  m_Material: {fileID: 0}
  m_Color: {r: 1, g: 1, b: 1, a: 1}
  m_RaycastTarget: 1
  m_RaycastPadding: {x: 0, y: 0, z: 0, w: 0}
  m_Maskable: 1
  m_OnCullStateChanged:
    m_PersistentCalls:
      m_Calls: []
  m_Sprite: {fileID: 1163767304, guid: 209c4c454d169a1488594ca96b9191a8, type: 3}
  m_Type: 0
  m_PreserveAspect: 0
  m_FillCenter: 1
  m_FillMethod: 4
  m_FillAmount: 1
  m_FillClockwise: 1
  m_FillOrigin: 0
  m_UseSpriteMesh: 0
  m_PixelsPerUnitMultiplier: 1
--- !u!225 &4653678781618251725
CanvasGroup:
  m_ObjectHideFlags: 0
  m_CorrespondingSourceObject: {fileID: 0}
  m_PrefabInstance: {fileID: 0}
  m_PrefabAsset: {fileID: 0}
  m_GameObject: {fileID: 547032022231682811}
  m_Enabled: 1
  m_Alpha: 1
  m_Interactable: 1
  m_BlocksRaycasts: 0
  m_IgnoreParentGroups: 0
--- !u!114 &2390146520270845346
MonoBehaviour:
  m_ObjectHideFlags: 0
  m_CorrespondingSourceObject: {fileID: 0}
  m_PrefabInstance: {fileID: 0}
  m_PrefabAsset: {fileID: 0}
  m_GameObject: {fileID: 547032022231682811}
  m_Enabled: 1
  m_EditorHideFlags: 0
  m_Script: {fileID: 11500000, guid: b8abee36af284296bea7db72f0fe9f53, type: 3}
  m_Name: 
  m_EditorClassIdentifier: 
  _soloBox: {fileID: 1298843830327042085}
  _soloTopText: {fileID: 168029097117233520}
  _soloBottomText: {fileID: 9129968958286683376}
  _soloFullText: {fileID: 1690064270221596410}
  _soloBoxCanvasGroup: {fileID: 4653678781618251725}
  _soloSpriteNormal: {fileID: 1163767304, guid: 209c4c454d169a1488594ca96b9191a8,
    type: 3}
  _soloSpritePerfect: {fileID: -1518087258, guid: 209c4c454d169a1488594ca96b9191a8,
    type: 3}
  _soloSpriteMessy: {fileID: -1426596008, guid: 209c4c454d169a1488594ca96b9191a8,
    type: 3}
  _soloGradientNormal: {fileID: 11400000, guid: 132f88818a8eedb488c1ffe3e9b3b56d,
    type: 2}
  _soloGradientPerfect: {fileID: 11400000, guid: abc1f28caa461884799e14ec182504e8,
    type: 2}
  _soloGradientMessy: {fileID: 11400000, guid: 0ec55dfdb30cdb349bfb21ff2285f6b0, type: 2}
--- !u!1 &881258039788376651
GameObject:
  m_ObjectHideFlags: 0
  m_CorrespondingSourceObject: {fileID: 0}
  m_PrefabInstance: {fileID: 0}
  m_PrefabAsset: {fileID: 0}
  serializedVersion: 6
  m_Component:
  - component: {fileID: 83804126774381919}
  - component: {fileID: 8179462097464755339}
  m_Layer: 5
  m_Name: Scale Container
  m_TagString: Untagged
  m_Icon: {fileID: 0}
  m_NavMeshLayer: 0
  m_StaticEditorFlags: 0
  m_IsActive: 1
--- !u!224 &83804126774381919
RectTransform:
  m_ObjectHideFlags: 0
  m_CorrespondingSourceObject: {fileID: 0}
  m_PrefabInstance: {fileID: 0}
  m_PrefabAsset: {fileID: 0}
  m_GameObject: {fileID: 881258039788376651}
  m_LocalRotation: {x: 0, y: 0, z: 0, w: 1}
  m_LocalPosition: {x: 0, y: 0, z: 0}
  m_LocalScale: {x: 1, y: 1, z: 1}
  m_ConstrainProportionsScale: 1
  m_Children:
  - {fileID: 2784863481168182611}
  - {fileID: 7858415040353329453}
  m_Father: {fileID: 3499480079547512156}
  m_RootOrder: 0
  m_LocalEulerAnglesHint: {x: 0, y: 0, z: 0}
  m_AnchorMin: {x: 0.5, y: 0.5}
  m_AnchorMax: {x: 0.5, y: 0.5}
  m_AnchoredPosition: {x: 0, y: 0}
  m_SizeDelta: {x: 768, y: 1080}
  m_Pivot: {x: 0.5, y: 0.5}
--- !u!114 &8179462097464755339
MonoBehaviour:
  m_ObjectHideFlags: 0
  m_CorrespondingSourceObject: {fileID: 0}
  m_PrefabInstance: {fileID: 0}
  m_PrefabAsset: {fileID: 0}
  m_GameObject: {fileID: 881258039788376651}
  m_Enabled: 1
  m_EditorHideFlags: 0
  m_Script: {fileID: 11500000, guid: 3a5de8fa6a8c431c9c8f3d34188fa211, type: 3}
  m_Name: 
  m_EditorClassIdentifier: 
  _initialSize: {x: 1920, y: 1080}
--- !u!1 &1315879251065754542
GameObject:
  m_ObjectHideFlags: 0
  m_CorrespondingSourceObject: {fileID: 0}
  m_PrefabInstance: {fileID: 0}
  m_PrefabAsset: {fileID: 0}
  serializedVersion: 6
  m_Component:
  - component: {fileID: 9014481999390702953}
  - component: {fileID: 1881208278219443640}
  - component: {fileID: 8078771021002508975}
  - component: {fileID: 4946571513074747625}
  m_Layer: 5
  m_Name: Text Notifications
  m_TagString: Untagged
  m_Icon: {fileID: 0}
  m_NavMeshLayer: 0
  m_StaticEditorFlags: 0
  m_IsActive: 0
--- !u!224 &9014481999390702953
RectTransform:
  m_ObjectHideFlags: 0
  m_CorrespondingSourceObject: {fileID: 0}
  m_PrefabInstance: {fileID: 0}
  m_PrefabAsset: {fileID: 0}
  m_GameObject: {fileID: 1315879251065754542}
  m_LocalRotation: {x: -0, y: -0, z: -0, w: 1}
  m_LocalPosition: {x: 0, y: 0, z: 0}
  m_LocalScale: {x: 1, y: 1, z: 1}
  m_ConstrainProportionsScale: 1
  m_Children: []
  m_Father: {fileID: 2784863481168182611}
  m_RootOrder: 1
  m_LocalEulerAnglesHint: {x: 0, y: 0, z: 0}
  m_AnchorMin: {x: 0, y: 0.5}
  m_AnchorMax: {x: 1, y: 0.5}
  m_AnchoredPosition: {x: 0, y: 0}
  m_SizeDelta: {x: 0, y: 43}
  m_Pivot: {x: 0.5, y: 0.5}
--- !u!222 &1881208278219443640
CanvasRenderer:
  m_ObjectHideFlags: 0
  m_CorrespondingSourceObject: {fileID: 0}
  m_PrefabInstance: {fileID: 0}
  m_PrefabAsset: {fileID: 0}
  m_GameObject: {fileID: 1315879251065754542}
  m_CullTransparentMesh: 1
--- !u!114 &8078771021002508975
MonoBehaviour:
  m_ObjectHideFlags: 0
  m_CorrespondingSourceObject: {fileID: 0}
  m_PrefabInstance: {fileID: 0}
  m_PrefabAsset: {fileID: 0}
  m_GameObject: {fileID: 1315879251065754542}
  m_Enabled: 1
  m_EditorHideFlags: 0
  m_Script: {fileID: 11500000, guid: f4688fdb7df04437aeb418b961361dc5, type: 3}
  m_Name: 
  m_EditorClassIdentifier: 
  m_Material: {fileID: 0}
  m_Color: {r: 1, g: 1, b: 1, a: 1}
  m_RaycastTarget: 1
  m_RaycastPadding: {x: 0, y: 0, z: 0, w: 0}
  m_Maskable: 1
  m_OnCullStateChanged:
    m_PersistentCalls:
      m_Calls: []
  m_text: 100-NOTE STREAK
  m_isRightToLeft: 0
  m_fontAsset: {fileID: 11400000, guid: d9dd031fb1c2f2f4fabb34137edfa885, type: 2}
  m_sharedMaterial: {fileID: 1536850694454096710, guid: d9dd031fb1c2f2f4fabb34137edfa885,
    type: 2}
  m_fontSharedMaterials: []
  m_fontMaterial: {fileID: 0}
  m_fontMaterials: []
  m_fontColor32:
    serializedVersion: 2
    rgba: 4294967295
  m_fontColor: {r: 1, g: 1, b: 1, a: 1}
  m_enableVertexGradient: 0
  m_colorMode: 3
  m_fontColorGradient:
    topLeft: {r: 1, g: 1, b: 1, a: 1}
    topRight: {r: 1, g: 1, b: 1, a: 1}
    bottomLeft: {r: 1, g: 1, b: 1, a: 1}
    bottomRight: {r: 1, g: 1, b: 1, a: 1}
  m_fontColorGradientPreset: {fileID: 0}
  m_spriteAsset: {fileID: 0}
  m_tintAllSprites: 0
  m_StyleSheet: {fileID: 0}
  m_TextStyleHashCode: -1183493901
  m_overrideHtmlColors: 0
  m_faceColor:
    serializedVersion: 2
    rgba: 4294967295
  m_fontSize: 32.5
  m_fontSizeBase: 24
  m_fontWeight: 400
  m_enableAutoSizing: 1
  m_fontSizeMin: 0
  m_fontSizeMax: 999
  m_fontStyle: 0
  m_HorizontalAlignment: 2
  m_VerticalAlignment: 512
  m_textAlignment: 65535
  m_characterSpacing: 0
  m_wordSpacing: 0
  m_lineSpacing: 0
  m_lineSpacingMax: 0
  m_paragraphSpacing: 0
  m_charWidthMaxAdj: 0
  m_enableWordWrapping: 0
  m_wordWrappingRatios: 0.4
  m_overflowMode: 0
  m_linkedTextComponent: {fileID: 0}
  parentLinkedComponent: {fileID: 0}
  m_enableKerning: 1
  m_enableExtraPadding: 0
  checkPaddingRequired: 0
  m_isRichText: 1
  m_parseCtrlCharacters: 1
  m_isOrthographic: 1
  m_isCullingEnabled: 0
  m_horizontalMapping: 0
  m_verticalMapping: 0
  m_uvLineOffset: 0
  m_geometrySortingOrder: 0
  m_IsTextObjectScaleStatic: 0
  m_VertexBufferAutoSizeReduction: 0
  m_useMaxVisibleDescender: 1
  m_pageToDisplay: 1
  m_margin: {x: 0, y: 0, z: 0, w: 0}
  m_isUsingLegacyAnimationComponent: 0
  m_isVolumetricText: 0
  m_hasFontAssetChanged: 0
  m_baseMaterial: {fileID: 0}
  m_maskOffset: {x: 0, y: 0, z: 0, w: 0}
--- !u!114 &4946571513074747625
MonoBehaviour:
  m_ObjectHideFlags: 0
  m_CorrespondingSourceObject: {fileID: 0}
  m_PrefabInstance: {fileID: 0}
  m_PrefabAsset: {fileID: 0}
  m_GameObject: {fileID: 1315879251065754542}
  m_Enabled: 1
  m_EditorHideFlags: 0
  m_Script: {fileID: 11500000, guid: 0323261970874b6e8d89d1421ec2322e, type: 3}
  m_Name: 
  m_EditorClassIdentifier: 
  _text: {fileID: 8078771021002508975}
--- !u!1 &3254852916951348614
GameObject:
  m_ObjectHideFlags: 0
  m_CorrespondingSourceObject: {fileID: 0}
  m_PrefabInstance: {fileID: 0}
  m_PrefabAsset: {fileID: 0}
  serializedVersion: 6
  m_Component:
  - component: {fileID: 3499480079547512156}
  - component: {fileID: 3340889785767740039}
  - component: {fileID: 539163407594810661}
  - component: {fileID: 4901975570370130400}
  m_Layer: 5
  m_Name: Track Image
  m_TagString: Untagged
  m_Icon: {fileID: 0}
  m_NavMeshLayer: 0
  m_StaticEditorFlags: 0
  m_IsActive: 1
--- !u!224 &3499480079547512156
RectTransform:
  m_ObjectHideFlags: 0
  m_CorrespondingSourceObject: {fileID: 0}
  m_PrefabInstance: {fileID: 0}
  m_PrefabAsset: {fileID: 0}
  m_GameObject: {fileID: 3254852916951348614}
  m_LocalRotation: {x: 0, y: 0, z: 0, w: 1}
  m_LocalPosition: {x: 0, y: 0, z: 0}
  m_LocalScale: {x: 1, y: 1, z: 1}
  m_ConstrainProportionsScale: 1
  m_Children:
  - {fileID: 83804126774381919}
  m_Father: {fileID: 504031665406120133}
  m_RootOrder: 0
  m_LocalEulerAnglesHint: {x: 0, y: 0, z: 0}
  m_AnchorMin: {x: 0, y: 0}
  m_AnchorMax: {x: 1, y: 1}
  m_AnchoredPosition: {x: 0, y: 0}
  m_SizeDelta: {x: 0, y: 0}
  m_Pivot: {x: 0.5, y: 0}
--- !u!222 &3340889785767740039
CanvasRenderer:
  m_ObjectHideFlags: 0
  m_CorrespondingSourceObject: {fileID: 0}
  m_PrefabInstance: {fileID: 0}
  m_PrefabAsset: {fileID: 0}
  m_GameObject: {fileID: 3254852916951348614}
  m_CullTransparentMesh: 1
--- !u!114 &539163407594810661
MonoBehaviour:
  m_ObjectHideFlags: 0
  m_CorrespondingSourceObject: {fileID: 0}
  m_PrefabInstance: {fileID: 0}
  m_PrefabAsset: {fileID: 0}
  m_GameObject: {fileID: 3254852916951348614}
  m_Enabled: 1
  m_EditorHideFlags: 0
  m_Script: {fileID: 11500000, guid: 1344c3c82d62a2a41a3576d8abb8e3ea, type: 3}
  m_Name: 
  m_EditorClassIdentifier: 
  m_Material: {fileID: 2100000, guid: b6bc07ad322cef34fbdf90701e3b9221, type: 2}
  m_Color: {r: 1, g: 1, b: 1, a: 1}
  m_RaycastTarget: 1
  m_RaycastPadding: {x: 0, y: 0, z: 0, w: 0}
  m_Maskable: 1
  m_OnCullStateChanged:
    m_PersistentCalls:
      m_Calls: []
  m_Texture: {fileID: 2800000, guid: 9df840acdbd90104b832cf8c0e7fa42e, type: 3}
  m_UVRect:
    serializedVersion: 2
    x: 0
    y: 0
    width: 1
    height: 1
--- !u!114 &4901975570370130400
MonoBehaviour:
  m_ObjectHideFlags: 0
  m_CorrespondingSourceObject: {fileID: 0}
  m_PrefabInstance: {fileID: 0}
  m_PrefabAsset: {fileID: 0}
  m_GameObject: {fileID: 3254852916951348614}
  m_Enabled: 1
  m_EditorHideFlags: 0
  m_Script: {fileID: 11500000, guid: 86710e43de46f6f4bac7c8e50813a599, type: 3}
  m_Name: 
  m_EditorClassIdentifier: 
  m_AspectMode: 2
  m_AspectRatio: 1.7777778
--- !u!1 &4412113350480828883
GameObject:
  m_ObjectHideFlags: 0
  m_CorrespondingSourceObject: {fileID: 0}
  m_PrefabInstance: {fileID: 0}
  m_PrefabAsset: {fileID: 0}
  serializedVersion: 6
  m_Component:
  - component: {fileID: 3798427151421529980}
  - component: {fileID: 7147345374662426763}
  - component: {fileID: 9129968958286683376}
  m_Layer: 5
  m_Name: Bottom Text
  m_TagString: Untagged
  m_Icon: {fileID: 0}
  m_NavMeshLayer: 0
  m_StaticEditorFlags: 0
  m_IsActive: 1
--- !u!224 &3798427151421529980
RectTransform:
  m_ObjectHideFlags: 0
  m_CorrespondingSourceObject: {fileID: 0}
  m_PrefabInstance: {fileID: 0}
  m_PrefabAsset: {fileID: 0}
  m_GameObject: {fileID: 4412113350480828883}
  m_LocalRotation: {x: 0, y: 0, z: 0, w: 1}
  m_LocalPosition: {x: 0, y: 0, z: 0}
  m_LocalScale: {x: 1, y: 1, z: 1}
  m_ConstrainProportionsScale: 0
  m_Children: []
  m_Father: {fileID: 7754222893441328411}
  m_RootOrder: 1
  m_LocalEulerAnglesHint: {x: 0, y: 0, z: 0}
  m_AnchorMin: {x: 0, y: 0.15}
  m_AnchorMax: {x: 1, y: 0.4}
  m_AnchoredPosition: {x: 0, y: 0}
  m_SizeDelta: {x: -30, y: 0}
  m_Pivot: {x: 0.5, y: 0.5}
--- !u!222 &7147345374662426763
CanvasRenderer:
  m_ObjectHideFlags: 0
  m_CorrespondingSourceObject: {fileID: 0}
  m_PrefabInstance: {fileID: 0}
  m_PrefabAsset: {fileID: 0}
  m_GameObject: {fileID: 4412113350480828883}
  m_CullTransparentMesh: 1
--- !u!114 &9129968958286683376
MonoBehaviour:
  m_ObjectHideFlags: 0
  m_CorrespondingSourceObject: {fileID: 0}
  m_PrefabInstance: {fileID: 0}
  m_PrefabAsset: {fileID: 0}
  m_GameObject: {fileID: 4412113350480828883}
  m_Enabled: 1
  m_EditorHideFlags: 0
  m_Script: {fileID: 11500000, guid: f4688fdb7df04437aeb418b961361dc5, type: 3}
  m_Name: 
  m_EditorClassIdentifier: 
  m_Material: {fileID: 0}
  m_Color: {r: 1, g: 1, b: 1, a: 1}
  m_RaycastTarget: 1
  m_RaycastPadding: {x: 0, y: 0, z: 0, w: 0}
  m_Maskable: 1
  m_OnCullStateChanged:
    m_PersistentCalls:
      m_Calls: []
  m_text: 
  m_isRightToLeft: 0
  m_fontAsset: {fileID: 11400000, guid: f941d094fa226f74e9866f5e556ce769, type: 2}
  m_sharedMaterial: {fileID: 3946058399964092608, guid: f941d094fa226f74e9866f5e556ce769,
    type: 2}
  m_fontSharedMaterials: []
  m_fontMaterial: {fileID: 0}
  m_fontMaterials: []
  m_fontColor32:
    serializedVersion: 2
    rgba: 4294967295
  m_fontColor: {r: 1, g: 1, b: 1, a: 1}
  m_enableVertexGradient: 1
  m_colorMode: 3
  m_fontColorGradient:
    topLeft: {r: 1, g: 1, b: 1, a: 1}
    topRight: {r: 1, g: 1, b: 1, a: 1}
    bottomLeft: {r: 1, g: 1, b: 1, a: 1}
    bottomRight: {r: 1, g: 1, b: 1, a: 1}
  m_fontColorGradientPreset: {fileID: 11400000, guid: 132f88818a8eedb488c1ffe3e9b3b56d,
    type: 2}
  m_spriteAsset: {fileID: 0}
  m_tintAllSprites: 0
  m_StyleSheet: {fileID: 0}
  m_TextStyleHashCode: -1183493901
  m_overrideHtmlColors: 0
  m_faceColor:
    serializedVersion: 2
    rgba: 4294967295
  m_fontSize: 15.4
  m_fontSizeBase: 15.4
  m_fontWeight: 400
  m_enableAutoSizing: 1
  m_fontSizeMin: 0
  m_fontSizeMax: 999
  m_fontStyle: 0
  m_HorizontalAlignment: 2
  m_VerticalAlignment: 1024
  m_textAlignment: 65535
  m_characterSpacing: 0
  m_wordSpacing: 0
  m_lineSpacing: 0
  m_lineSpacingMax: 0
  m_paragraphSpacing: 0
  m_charWidthMaxAdj: 50
  m_enableWordWrapping: 0
  m_wordWrappingRatios: 0.4
  m_overflowMode: 0
  m_linkedTextComponent: {fileID: 0}
  parentLinkedComponent: {fileID: 0}
  m_enableKerning: 1
  m_enableExtraPadding: 0
  checkPaddingRequired: 0
  m_isRichText: 1
  m_parseCtrlCharacters: 1
  m_isOrthographic: 1
  m_isCullingEnabled: 0
  m_horizontalMapping: 0
  m_verticalMapping: 0
  m_uvLineOffset: 0
  m_geometrySortingOrder: 0
  m_IsTextObjectScaleStatic: 0
  m_VertexBufferAutoSizeReduction: 0
  m_useMaxVisibleDescender: 1
  m_pageToDisplay: 1
  m_margin: {x: 0, y: 0, z: 0, w: 0}
  m_isUsingLegacyAnimationComponent: 0
  m_isVolumetricText: 0
  m_hasFontAssetChanged: 0
  m_baseMaterial: {fileID: 0}
  m_maskOffset: {x: 0, y: 0, z: 0, w: 0}
--- !u!1 &4456600481854130699
GameObject:
  m_ObjectHideFlags: 0
  m_CorrespondingSourceObject: {fileID: 0}
  m_PrefabInstance: {fileID: 0}
  m_PrefabAsset: {fileID: 0}
  serializedVersion: 6
  m_Component:
  - component: {fileID: 2784863481168182611}
  m_Layer: 5
  m_Name: Top Elements
  m_TagString: Untagged
  m_Icon: {fileID: 0}
  m_NavMeshLayer: 0
  m_StaticEditorFlags: 0
  m_IsActive: 1
--- !u!224 &2784863481168182611
RectTransform:
  m_ObjectHideFlags: 0
  m_CorrespondingSourceObject: {fileID: 0}
  m_PrefabInstance: {fileID: 0}
  m_PrefabAsset: {fileID: 0}
  m_GameObject: {fileID: 4456600481854130699}
  m_LocalRotation: {x: -0, y: -0, z: -0, w: 1}
  m_LocalPosition: {x: 0, y: 0, z: 0}
  m_LocalScale: {x: 1, y: 1, z: 1}
  m_ConstrainProportionsScale: 0
  m_Children:
  - {fileID: 7754222893441328411}
  - {fileID: 9014481999390702953}
  m_Father: {fileID: 83804126774381919}
  m_RootOrder: 0
  m_LocalEulerAnglesHint: {x: 0, y: 0, z: 0}
  m_AnchorMin: {x: 0.5, y: 0.5}
  m_AnchorMax: {x: 0.5, y: 0.5}
  m_AnchoredPosition: {x: 0, y: 150.00009}
  m_SizeDelta: {x: 768, y: 100}
  m_Pivot: {x: 0.5, y: 0.000000115484}
--- !u!1 &4933759889059973123
GameObject:
  m_ObjectHideFlags: 0
  m_CorrespondingSourceObject: {fileID: 0}
  m_PrefabInstance: {fileID: 0}
  m_PrefabAsset: {fileID: 0}
<<<<<<< HEAD
  m_GameObject: {fileID: 4456600481854130699}
  m_Enabled: 1
  m_EditorHideFlags: 0
  m_Script: {fileID: 11500000, guid: 26c69184c4c94e07a1c1a5403823ba9a, type: 3}
  m_Name: 
  m_EditorClassIdentifier: 
  _draggableElementName: soloBox
  _onEditModeChanged:
    m_PersistentCalls:
      m_Calls:
      - m_Target: {fileID: 2390146520270845346}
        m_TargetAssemblyTypeName: YARG.Gameplay.HUD.SoloBox, Assembly-CSharp
        m_MethodName: PreviewForEditMode
        m_Mode: 0
        m_Arguments:
          m_ObjectArgument: {fileID: 0}
          m_ObjectArgumentAssemblyTypeName: UnityEngine.Object, UnityEngine
          m_IntArgument: 0
          m_FloatArgument: 0
          m_StringArgument: 
          m_BoolArgument: 0
        m_CallState: 2
  _draggingDisplayPrefab: {fileID: 5730308542642054521, guid: 2a82983eb1a960843bd5603736f9b042,
    type: 3}
--- !u!1 &4933759889059973123
GameObject:
  m_ObjectHideFlags: 0
  m_CorrespondingSourceObject: {fileID: 0}
  m_PrefabInstance: {fileID: 0}
  m_PrefabAsset: {fileID: 0}
=======
>>>>>>> 296557cf
  serializedVersion: 6
  m_Component:
  - component: {fileID: 7858415040353329453}
  m_Layer: 5
  m_Name: Center Elements
  m_TagString: Untagged
  m_Icon: {fileID: 0}
  m_NavMeshLayer: 0
  m_StaticEditorFlags: 0
  m_IsActive: 1
--- !u!224 &7858415040353329453
RectTransform:
  m_ObjectHideFlags: 0
  m_CorrespondingSourceObject: {fileID: 0}
  m_PrefabInstance: {fileID: 0}
  m_PrefabAsset: {fileID: 0}
  m_GameObject: {fileID: 4933759889059973123}
  m_LocalRotation: {x: 0, y: 0, z: 0, w: 1}
  m_LocalPosition: {x: 0, y: 0, z: 0}
  m_LocalScale: {x: 1, y: 1, z: 1}
  m_ConstrainProportionsScale: 0
  m_Children:
  - {fileID: 792318822507323575}
  m_Father: {fileID: 83804126774381919}
  m_RootOrder: 1
  m_LocalEulerAnglesHint: {x: 0, y: 0, z: 0}
  m_AnchorMin: {x: 0.5, y: 0.5}
  m_AnchorMax: {x: 0.5, y: 0.5}
  m_AnchoredPosition: {x: 0, y: 0}
  m_SizeDelta: {x: 768, y: 300}
  m_Pivot: {x: 0.5, y: 0.5}
--- !u!1 &5049063098972104369
GameObject:
  m_ObjectHideFlags: 0
  m_CorrespondingSourceObject: {fileID: 0}
  m_PrefabInstance: {fileID: 0}
  m_PrefabAsset: {fileID: 0}
  serializedVersion: 6
  m_Component:
  - component: {fileID: 3945453394158843253}
  - component: {fileID: 967030615917206602}
  - component: {fileID: 168029097117233520}
  m_Layer: 5
  m_Name: Top Text
  m_TagString: Untagged
  m_Icon: {fileID: 0}
  m_NavMeshLayer: 0
  m_StaticEditorFlags: 0
  m_IsActive: 1
--- !u!224 &3945453394158843253
RectTransform:
  m_ObjectHideFlags: 0
  m_CorrespondingSourceObject: {fileID: 0}
  m_PrefabInstance: {fileID: 0}
  m_PrefabAsset: {fileID: 0}
  m_GameObject: {fileID: 5049063098972104369}
  m_LocalRotation: {x: 0, y: 0, z: 0, w: 1}
  m_LocalPosition: {x: 0, y: 0, z: 0}
  m_LocalScale: {x: 1, y: 1, z: 1}
  m_ConstrainProportionsScale: 0
  m_Children: []
  m_Father: {fileID: 7754222893441328411}
  m_RootOrder: 0
  m_LocalEulerAnglesHint: {x: 0, y: 0, z: 0}
  m_AnchorMin: {x: 0, y: 0.3}
  m_AnchorMax: {x: 1, y: 0.9}
  m_AnchoredPosition: {x: 0, y: 0}
  m_SizeDelta: {x: 0, y: 0}
  m_Pivot: {x: 0.5, y: 0.5}
--- !u!222 &967030615917206602
CanvasRenderer:
  m_ObjectHideFlags: 0
  m_CorrespondingSourceObject: {fileID: 0}
  m_PrefabInstance: {fileID: 0}
  m_PrefabAsset: {fileID: 0}
  m_GameObject: {fileID: 5049063098972104369}
  m_CullTransparentMesh: 1
--- !u!114 &168029097117233520
MonoBehaviour:
  m_ObjectHideFlags: 0
  m_CorrespondingSourceObject: {fileID: 0}
  m_PrefabInstance: {fileID: 0}
  m_PrefabAsset: {fileID: 0}
  m_GameObject: {fileID: 5049063098972104369}
  m_Enabled: 1
  m_EditorHideFlags: 0
  m_Script: {fileID: 11500000, guid: f4688fdb7df04437aeb418b961361dc5, type: 3}
  m_Name: 
  m_EditorClassIdentifier: 
  m_Material: {fileID: 0}
  m_Color: {r: 1, g: 1, b: 1, a: 1}
  m_RaycastTarget: 1
  m_RaycastPadding: {x: 0, y: 0, z: 0, w: 0}
  m_Maskable: 1
  m_OnCullStateChanged:
    m_PersistentCalls:
      m_Calls: []
  m_text: 
  m_isRightToLeft: 0
  m_fontAsset: {fileID: 11400000, guid: f941d094fa226f74e9866f5e556ce769, type: 2}
  m_sharedMaterial: {fileID: 3946058399964092608, guid: f941d094fa226f74e9866f5e556ce769,
    type: 2}
  m_fontSharedMaterials: []
  m_fontMaterial: {fileID: 0}
  m_fontMaterials: []
  m_fontColor32:
    serializedVersion: 2
    rgba: 4294967295
  m_fontColor: {r: 1, g: 1, b: 1, a: 1}
  m_enableVertexGradient: 1
  m_colorMode: 3
  m_fontColorGradient:
    topLeft: {r: 1, g: 1, b: 1, a: 1}
    topRight: {r: 1, g: 1, b: 1, a: 1}
    bottomLeft: {r: 1, g: 1, b: 1, a: 1}
    bottomRight: {r: 1, g: 1, b: 1, a: 1}
  m_fontColorGradientPreset: {fileID: 11400000, guid: 132f88818a8eedb488c1ffe3e9b3b56d,
    type: 2}
  m_spriteAsset: {fileID: 0}
  m_tintAllSprites: 0
  m_StyleSheet: {fileID: 0}
  m_TextStyleHashCode: -1183493901
  m_overrideHtmlColors: 0
  m_faceColor:
    serializedVersion: 2
    rgba: 4294967295
  m_fontSize: 28
  m_fontSizeBase: 28
  m_fontWeight: 400
  m_enableAutoSizing: 1
  m_fontSizeMin: 0
  m_fontSizeMax: 999
  m_fontStyle: 0
  m_HorizontalAlignment: 2
  m_VerticalAlignment: 256
  m_textAlignment: 65535
  m_characterSpacing: 0
  m_wordSpacing: 0
  m_lineSpacing: 0
  m_lineSpacingMax: 0
  m_paragraphSpacing: 0
  m_charWidthMaxAdj: 0
  m_enableWordWrapping: 1
  m_wordWrappingRatios: 0.4
  m_overflowMode: 0
  m_linkedTextComponent: {fileID: 0}
  parentLinkedComponent: {fileID: 0}
  m_enableKerning: 1
  m_enableExtraPadding: 0
  checkPaddingRequired: 0
  m_isRichText: 1
  m_parseCtrlCharacters: 1
  m_isOrthographic: 1
  m_isCullingEnabled: 0
  m_horizontalMapping: 0
  m_verticalMapping: 0
  m_uvLineOffset: 0
  m_geometrySortingOrder: 0
  m_IsTextObjectScaleStatic: 0
  m_VertexBufferAutoSizeReduction: 0
  m_useMaxVisibleDescender: 1
  m_pageToDisplay: 1
  m_margin: {x: 0, y: 0, z: 0, w: 0}
  m_isUsingLegacyAnimationComponent: 0
  m_isVolumetricText: 0
  m_hasFontAssetChanged: 0
  m_baseMaterial: {fileID: 0}
  m_maskOffset: {x: 0, y: 0, z: 0, w: 0}
--- !u!1 &6405745212452790649
GameObject:
  m_ObjectHideFlags: 0
  m_CorrespondingSourceObject: {fileID: 0}
  m_PrefabInstance: {fileID: 0}
  m_PrefabAsset: {fileID: 0}
  serializedVersion: 6
  m_Component:
  - component: {fileID: 5207694329290503925}
  - component: {fileID: 5910018227668376275}
  - component: {fileID: 1690064270221596410}
  m_Layer: 5
  m_Name: Full Text
  m_TagString: Untagged
  m_Icon: {fileID: 0}
  m_NavMeshLayer: 0
  m_StaticEditorFlags: 0
  m_IsActive: 1
--- !u!224 &5207694329290503925
RectTransform:
  m_ObjectHideFlags: 0
  m_CorrespondingSourceObject: {fileID: 0}
  m_PrefabInstance: {fileID: 0}
  m_PrefabAsset: {fileID: 0}
  m_GameObject: {fileID: 6405745212452790649}
  m_LocalRotation: {x: -0, y: -0, z: -0, w: 1}
  m_LocalPosition: {x: 0, y: 0, z: 0}
  m_LocalScale: {x: 1, y: 1, z: 1}
  m_ConstrainProportionsScale: 0
  m_Children: []
  m_Father: {fileID: 7754222893441328411}
  m_RootOrder: 2
  m_LocalEulerAnglesHint: {x: 0, y: 0, z: 0}
  m_AnchorMin: {x: 0, y: 0.21}
  m_AnchorMax: {x: 1, y: 0.79}
  m_AnchoredPosition: {x: 0, y: 0}
  m_SizeDelta: {x: -30, y: 0}
  m_Pivot: {x: 0.5, y: 0.5}
--- !u!222 &5910018227668376275
CanvasRenderer:
  m_ObjectHideFlags: 0
  m_CorrespondingSourceObject: {fileID: 0}
  m_PrefabInstance: {fileID: 0}
  m_PrefabAsset: {fileID: 0}
  m_GameObject: {fileID: 6405745212452790649}
  m_CullTransparentMesh: 1
--- !u!114 &1690064270221596410
MonoBehaviour:
  m_ObjectHideFlags: 0
  m_CorrespondingSourceObject: {fileID: 0}
  m_PrefabInstance: {fileID: 0}
  m_PrefabAsset: {fileID: 0}
  m_GameObject: {fileID: 6405745212452790649}
  m_Enabled: 1
  m_EditorHideFlags: 0
  m_Script: {fileID: 11500000, guid: f4688fdb7df04437aeb418b961361dc5, type: 3}
  m_Name: 
  m_EditorClassIdentifier: 
  m_Material: {fileID: 0}
  m_Color: {r: 1, g: 1, b: 1, a: 1}
  m_RaycastTarget: 1
  m_RaycastPadding: {x: 0, y: 0, z: 0, w: 0}
  m_Maskable: 1
  m_OnCullStateChanged:
    m_PersistentCalls:
      m_Calls: []
  m_text: 100%
  m_isRightToLeft: 0
  m_fontAsset: {fileID: 11400000, guid: f941d094fa226f74e9866f5e556ce769, type: 2}
  m_sharedMaterial: {fileID: 3946058399964092608, guid: f941d094fa226f74e9866f5e556ce769,
    type: 2}
  m_fontSharedMaterials: []
  m_fontMaterial: {fileID: 0}
  m_fontMaterials: []
  m_fontColor32:
    serializedVersion: 2
    rgba: 4294967295
  m_fontColor: {r: 1, g: 1, b: 1, a: 1}
  m_enableVertexGradient: 1
  m_colorMode: 3
  m_fontColorGradient:
    topLeft: {r: 1, g: 1, b: 1, a: 1}
    topRight: {r: 1, g: 1, b: 1, a: 1}
    bottomLeft: {r: 1, g: 1, b: 1, a: 1}
    bottomRight: {r: 1, g: 1, b: 1, a: 1}
  m_fontColorGradientPreset: {fileID: 11400000, guid: 132f88818a8eedb488c1ffe3e9b3b56d,
    type: 2}
  m_spriteAsset: {fileID: 0}
  m_tintAllSprites: 0
  m_StyleSheet: {fileID: 0}
  m_TextStyleHashCode: -1183493901
  m_overrideHtmlColors: 0
  m_faceColor:
    serializedVersion: 2
    rgba: 4294967295
  m_fontSize: 42.4
  m_fontSizeBase: 20
  m_fontWeight: 400
  m_enableAutoSizing: 1
  m_fontSizeMin: 0
  m_fontSizeMax: 999
  m_fontStyle: 0
  m_HorizontalAlignment: 2
  m_VerticalAlignment: 512
  m_textAlignment: 65535
  m_characterSpacing: 0
  m_wordSpacing: 0
  m_lineSpacing: 0
  m_lineSpacingMax: 0
  m_paragraphSpacing: 0
  m_charWidthMaxAdj: 0
  m_enableWordWrapping: 1
  m_wordWrappingRatios: 0.4
  m_overflowMode: 0
  m_linkedTextComponent: {fileID: 0}
  parentLinkedComponent: {fileID: 0}
  m_enableKerning: 1
  m_enableExtraPadding: 0
  checkPaddingRequired: 0
  m_isRichText: 1
  m_parseCtrlCharacters: 1
  m_isOrthographic: 1
  m_isCullingEnabled: 0
  m_horizontalMapping: 0
  m_verticalMapping: 0
  m_uvLineOffset: 0
  m_geometrySortingOrder: 0
  m_IsTextObjectScaleStatic: 0
  m_VertexBufferAutoSizeReduction: 0
  m_useMaxVisibleDescender: 1
  m_pageToDisplay: 1
  m_margin: {x: 0, y: 0, z: 0, w: 0}
  m_isUsingLegacyAnimationComponent: 0
  m_isVolumetricText: 0
  m_hasFontAssetChanged: 0
  m_baseMaterial: {fileID: 0}
  m_maskOffset: {x: 0, y: 0, z: 0, w: 0}
--- !u!1001 &4463004701591968911
PrefabInstance:
  m_ObjectHideFlags: 0
  serializedVersion: 2
  m_Modification:
    m_TransformParent: {fileID: 7858415040353329453}
    m_Modifications:
    - target: {fileID: 367574575985662524, guid: 249f3206655c65946a0f15b17834fca4,
        type: 3}
      propertyPath: m_IsActive
      value: 1
      objectReference: {fileID: 0}
    - target: {fileID: 2023673698196759472, guid: 249f3206655c65946a0f15b17834fca4,
        type: 3}
      propertyPath: m_IsActive
      value: 1
      objectReference: {fileID: 0}
    - target: {fileID: 3967995507941194808, guid: 249f3206655c65946a0f15b17834fca4,
        type: 3}
      propertyPath: m_RootOrder
      value: 0
      objectReference: {fileID: 0}
    - target: {fileID: 3967995507941194808, guid: 249f3206655c65946a0f15b17834fca4,
        type: 3}
      propertyPath: m_LocalScale.x
      value: 1.4999999
      objectReference: {fileID: 0}
    - target: {fileID: 3967995507941194808, guid: 249f3206655c65946a0f15b17834fca4,
        type: 3}
      propertyPath: m_LocalScale.y
      value: 1.4999999
      objectReference: {fileID: 0}
    - target: {fileID: 3967995507941194808, guid: 249f3206655c65946a0f15b17834fca4,
        type: 3}
      propertyPath: m_LocalScale.z
      value: 1
      objectReference: {fileID: 0}
    - target: {fileID: 3967995507941194808, guid: 249f3206655c65946a0f15b17834fca4,
        type: 3}
      propertyPath: m_LocalPosition.x
      value: 0
      objectReference: {fileID: 0}
    - target: {fileID: 3967995507941194808, guid: 249f3206655c65946a0f15b17834fca4,
        type: 3}
      propertyPath: m_LocalPosition.y
      value: -49.99991
      objectReference: {fileID: 0}
    - target: {fileID: 3967995507941194808, guid: 249f3206655c65946a0f15b17834fca4,
        type: 3}
      propertyPath: m_LocalPosition.z
      value: 0
      objectReference: {fileID: 0}
    - target: {fileID: 3967995507941194808, guid: 249f3206655c65946a0f15b17834fca4,
        type: 3}
      propertyPath: m_LocalRotation.w
      value: 1
      objectReference: {fileID: 0}
    - target: {fileID: 3967995507941194808, guid: 249f3206655c65946a0f15b17834fca4,
        type: 3}
      propertyPath: m_LocalRotation.x
      value: -0
      objectReference: {fileID: 0}
    - target: {fileID: 3967995507941194808, guid: 249f3206655c65946a0f15b17834fca4,
        type: 3}
      propertyPath: m_LocalRotation.y
      value: -0
      objectReference: {fileID: 0}
    - target: {fileID: 3967995507941194808, guid: 249f3206655c65946a0f15b17834fca4,
        type: 3}
      propertyPath: m_LocalRotation.z
      value: -0
      objectReference: {fileID: 0}
    - target: {fileID: 3967995507941194808, guid: 249f3206655c65946a0f15b17834fca4,
        type: 3}
      propertyPath: m_LocalEulerAnglesHint.x
      value: 0
      objectReference: {fileID: 0}
    - target: {fileID: 3967995507941194808, guid: 249f3206655c65946a0f15b17834fca4,
        type: 3}
      propertyPath: m_LocalEulerAnglesHint.y
      value: 0
      objectReference: {fileID: 0}
    - target: {fileID: 3967995507941194808, guid: 249f3206655c65946a0f15b17834fca4,
        type: 3}
      propertyPath: m_LocalEulerAnglesHint.z
      value: 0
      objectReference: {fileID: 0}
    - target: {fileID: 3967995507941194808, guid: 249f3206655c65946a0f15b17834fca4,
        type: 3}
      propertyPath: m_ConstrainProportionsScale
      value: 1
      objectReference: {fileID: 0}
    - target: {fileID: 4618290287218134900, guid: 249f3206655c65946a0f15b17834fca4,
        type: 3}
      propertyPath: m_Name
      value: CountdownDisplay
      objectReference: {fileID: 0}
    - target: {fileID: 4618290287218134900, guid: 249f3206655c65946a0f15b17834fca4,
        type: 3}
      propertyPath: m_IsActive
      value: 0
      objectReference: {fileID: 0}
    m_RemovedComponents: []
  m_SourcePrefab: {fileID: 100100000, guid: 249f3206655c65946a0f15b17834fca4, type: 3}
--- !u!114 &202077715988875599 stripped
MonoBehaviour:
  m_CorrespondingSourceObject: {fileID: 4549246668167681472, guid: 249f3206655c65946a0f15b17834fca4,
    type: 3}
  m_PrefabInstance: {fileID: 4463004701591968911}
  m_PrefabAsset: {fileID: 0}
  m_GameObject: {fileID: 0}
  m_Enabled: 1
  m_EditorHideFlags: 0
  m_Script: {fileID: 11500000, guid: e01a15edf7c559e49a771df09251d09b, type: 3}
  m_Name: 
  m_EditorClassIdentifier: 
--- !u!4 &792318822507323575 stripped
Transform:
  m_CorrespondingSourceObject: {fileID: 3967995507941194808, guid: 249f3206655c65946a0f15b17834fca4,
    type: 3}
  m_PrefabInstance: {fileID: 4463004701591968911}
  m_PrefabAsset: {fileID: 0}<|MERGE_RESOLUTION|>--- conflicted
+++ resolved
@@ -649,39 +649,6 @@
   m_CorrespondingSourceObject: {fileID: 0}
   m_PrefabInstance: {fileID: 0}
   m_PrefabAsset: {fileID: 0}
-<<<<<<< HEAD
-  m_GameObject: {fileID: 4456600481854130699}
-  m_Enabled: 1
-  m_EditorHideFlags: 0
-  m_Script: {fileID: 11500000, guid: 26c69184c4c94e07a1c1a5403823ba9a, type: 3}
-  m_Name: 
-  m_EditorClassIdentifier: 
-  _draggableElementName: soloBox
-  _onEditModeChanged:
-    m_PersistentCalls:
-      m_Calls:
-      - m_Target: {fileID: 2390146520270845346}
-        m_TargetAssemblyTypeName: YARG.Gameplay.HUD.SoloBox, Assembly-CSharp
-        m_MethodName: PreviewForEditMode
-        m_Mode: 0
-        m_Arguments:
-          m_ObjectArgument: {fileID: 0}
-          m_ObjectArgumentAssemblyTypeName: UnityEngine.Object, UnityEngine
-          m_IntArgument: 0
-          m_FloatArgument: 0
-          m_StringArgument: 
-          m_BoolArgument: 0
-        m_CallState: 2
-  _draggingDisplayPrefab: {fileID: 5730308542642054521, guid: 2a82983eb1a960843bd5603736f9b042,
-    type: 3}
---- !u!1 &4933759889059973123
-GameObject:
-  m_ObjectHideFlags: 0
-  m_CorrespondingSourceObject: {fileID: 0}
-  m_PrefabInstance: {fileID: 0}
-  m_PrefabAsset: {fileID: 0}
-=======
->>>>>>> 296557cf
   serializedVersion: 6
   m_Component:
   - component: {fileID: 7858415040353329453}
@@ -875,7 +842,7 @@
   m_PrefabInstance: {fileID: 0}
   m_PrefabAsset: {fileID: 0}
   m_GameObject: {fileID: 6405745212452790649}
-  m_LocalRotation: {x: -0, y: -0, z: -0, w: 1}
+  m_LocalRotation: {x: 0, y: 0, z: 0, w: 1}
   m_LocalPosition: {x: 0, y: 0, z: 0}
   m_LocalScale: {x: 1, y: 1, z: 1}
   m_ConstrainProportionsScale: 0
