--- conflicted
+++ resolved
@@ -342,11 +342,6 @@
             {
                 lock (_syncThread)
                 {
-<<<<<<< HEAD
-                    double offset = SongOffset + AudioCalibration * SongSpeed;
-                    SyncVisualTime = GetRelativeInputTime(InputManager.CurrentInputTime);
-                    if (Paused || SyncVisualTime < offset)
-=======
                     double realAudioTime = _mixer.GetPosition();
                     double realVisualTime = GetRelativeInputTime(InputManager.CurrentInputTime);
                     double offset = SongOffset + (AudioCalibration * SongSpeed);
@@ -354,8 +349,7 @@
                     SyncAudioTime = realAudioTime + offset;
                     SyncVisualTime = realVisualTime;
 
-                    if (_pauseSync || SyncVisualTime < offset || SyncVisualTime >= (_mixer.Length + offset))
->>>>>>> f33c6163
+                    if (Paused || SyncVisualTime < offset || SyncVisualTime >= (_mixer.Length + offset))
                     {
                         continue;
                     }
