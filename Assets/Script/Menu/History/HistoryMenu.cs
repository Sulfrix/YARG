﻿using System;
using System.Collections.Generic;
using System.IO;
using UnityEngine;
using YARG.Core.Input;
using YARG.Core.Logging;
using YARG.Core.Replays;
using YARG.Helpers;
using YARG.Localization;
using YARG.Menu.ListMenu;
using YARG.Menu.Navigation;
using YARG.Menu.Persistent;
using YARG.Replays;
using YARG.Scores;

namespace YARG.Menu.History
{
    public class HistoryMenu : ListMenu<ViewType, HistoryView>
    {
        private const string HISTORY_TAB          = "History";
        private const string IMPORTED_REPLAYS_TAB = "Import";

        private static readonly (string UnlocalizedName, DateTime MinTime)[] _categoryTimes =
        {
            ("Today",           DateTime.Today              ),
            ("Yesterday",       DateTime.Today.AddDays(-1)  ),
            ("ThisWeek",        DateTime.Today.AddDays(-7)  ),
            ("ThisMonth",       DateTime.Today.AddMonths(-1)),
            ("LastThreeMonths", DateTime.Today.AddMonths(-3)),
            ("ThisYear",        DateTime.Today.AddYears(-1) ),
            ("MoreThanYear",    DateTime.MinValue           ),
        };

        protected override int ExtraListViewPadding => 10;

        [SerializeField]
        private GameObject _exportReplayButton;
        [SerializeField]
        private GameObject _importReplayButton;

        [Space]
        [SerializeField]
        private HeaderTabs _headerTabs;

        private void OnEnable()
        {
            // Set navigation scheme
            Navigator.Instance.PushScheme(new NavigationScheme(new()
            {
                new NavigationScheme.Entry(MenuAction.Up, "Menu.Common.Up",
                    ctx => {
                        SetWrapAroundState(!ctx.IsRepeat);
                        SelectedIndex--;
                    }),
                new NavigationScheme.Entry(MenuAction.Down, "Menu.Common.Down",
                    ctx => {
                        SetWrapAroundState(!ctx.IsRepeat);
                        SelectedIndex++;
                    }),
                new NavigationScheme.Entry(MenuAction.Green, "Menu.Common.Confirm",
<<<<<<< HEAD
                    () => CurrentSelection?.Confirm()),

                new NavigationScheme.Entry(MenuAction.Red, "Menu.Common.Back", Back),
                new NavigationScheme.Entry(MenuAction.Yellow, "Analyze",
=======
                    () => CurrentSelection?.ViewClick()),
                new NavigationScheme.Entry(MenuAction.Red, "Menu.Common.Back",
                    Back),
                new NavigationScheme.Entry(MenuAction.Yellow, "Menu.Common.Analyze",
>>>>>>> 296557cf
                    () => CurrentSelection?.Shortcut1()),
            }, false));

            _headerTabs.TabChanged += OnTabChanged;
        }

        protected override List<ViewType> CreateViewList()
        {
            return _headerTabs.SelectedTabId switch
            {
                HISTORY_TAB          => CreateHistoryList(),
                IMPORTED_REPLAYS_TAB => CreateImportedList(),

                // Return an empty list when the tabs are loading
                null => new List<ViewType>(),
                _    => throw new Exception("Unreachable.")
            };
        }

        private List<ViewType> CreateHistoryList()
        {
            var list = new List<ViewType>();

            // Add the first category
            int categoryIndex = 0;
            list.Add(new CategoryViewType(LocalizeTime(_categoryTimes[0])));

            foreach (var record in ScoreContainer.GetAllGameRecords())
            {
                // See if we should create a category (make sure to skip the ones that have nothing in them)
                bool shouldCreateCategory = false;
                while (record.Date < _categoryTimes[categoryIndex].MinTime)
                {
                    categoryIndex++;
                    shouldCreateCategory = true;
                }

                // Create that category
                if (shouldCreateCategory)
                {
                    string text = LocalizeTime(_categoryTimes[categoryIndex]);
                    list.Add(new CategoryViewType(text));
                }

                list.Add(new GameRecordViewType(record));
            }

            return list;

            static string LocalizeTime((string, DateTime) input) =>
                Localize.Key("Menu.History.Time", input.Item1);
        }

        private List<ViewType> CreateImportedList()
        {
            var list = new List<ViewType>();

            foreach (var replay in ReplayContainer.Replays)
            {
                list.Add(new ReplayViewType(replay));
            }

            return list;
        }

        private void OnTabChanged(string tabId)
        {
            RequestViewListUpdate();
            SelectedIndex = 0;

            // Show the correct button
            _exportReplayButton.SetActive(tabId == HISTORY_TAB);
            _importReplayButton.SetActive(tabId == IMPORTED_REPLAYS_TAB);
        }

        private void Back()
        {
            MenuManager.Instance.PopMenu();
        }

        public void ExportReplayButton()
        {
            if (CurrentSelection is not GameRecordViewType gameRecordViewType) return;

            var name = gameRecordViewType.GameRecord.ReplayFileName;
            var startPath = Path.Combine(ScoreContainer.ScoreReplayDirectory, name);

            // Check to see if the replay exists
            if (!File.Exists(startPath))
            {
                DialogManager.Instance.ShowMessage("Cannot Export Replay",
                    "The replay for this song does not exist. It has probably been deleted.");
                return;
            }

            // Ask the user for an ending location
            FileExplorerHelper.OpenSaveFile(null, Path.GetFileNameWithoutExtension(name), "replay", path =>
            {
                // Delete the file if it already exists
                if (File.Exists(path)) File.Delete(path);

                // Move the file
                File.Copy(startPath, path);
            });
        }

        public void ImportReplayButton()
        {
            // Ask the user for the replay location
            FileExplorerHelper.OpenChooseFile(null, "replay", path =>
            {
                // We need to check if the replay is valid before importing it
                ReplayFile replayFile;
                try
                {
                    var result = ReplayIO.ReadReplay(path, out replayFile);

                    if (result != ReplayReadResult.Valid)
                    {
                        throw new Exception($"Replay read result is {result}.");
                    }

                    if (replayFile is null)
                    {
                        throw new Exception("Replay file is null.");
                    }
                }
                catch (Exception e)
                {
                    DialogManager.Instance.ShowMessage("Cannot Import Replay",
                        "The selected replay is most likely corrupted, or is not a valid replay file.");

                    YargLogger.LogException(e, "Failed to import replay");
                    return;
                }

                // Get the destination path and see if the replay already exists
                var name = Path.GetFileName(path);
                var dest = Path.Combine(ReplayContainer.ReplayDirectory, name);
                if (File.Exists(dest))
                {
                    DialogManager.Instance.ShowMessage("Cannot Import Replay",
                        "A replay with the same name already exists in the imported replays folder.");
                    return;
                }

                // If it's all good, copy it in!
                File.Copy(path, dest);

                // Add it to the replay container...
                var entry = ReplayContainer.CreateEntryFromReplayFile(replayFile);
                ReplayContainer.AddReplay(entry);

                // then refresh list (to show the replay)
                RequestViewListUpdate();
            });
        }

        private void OnDisable()
        {
            Navigator.Instance.PopScheme();

            _headerTabs.TabChanged -= OnTabChanged;
        }
    }
}<|MERGE_RESOLUTION|>--- conflicted
+++ resolved
@@ -58,17 +58,10 @@
                         SelectedIndex++;
                     }),
                 new NavigationScheme.Entry(MenuAction.Green, "Menu.Common.Confirm",
-<<<<<<< HEAD
-                    () => CurrentSelection?.Confirm()),
-
-                new NavigationScheme.Entry(MenuAction.Red, "Menu.Common.Back", Back),
-                new NavigationScheme.Entry(MenuAction.Yellow, "Analyze",
-=======
                     () => CurrentSelection?.ViewClick()),
                 new NavigationScheme.Entry(MenuAction.Red, "Menu.Common.Back",
                     Back),
                 new NavigationScheme.Entry(MenuAction.Yellow, "Menu.Common.Analyze",
->>>>>>> 296557cf
                     () => CurrentSelection?.Shortcut1()),
             }, false));
 
