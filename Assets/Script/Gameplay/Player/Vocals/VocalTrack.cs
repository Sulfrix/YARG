--- conflicted
+++ resolved
@@ -212,7 +212,6 @@
 
         public void InitializeCountdownDisplay(CountdownDisplay newPrefabInstance)
         {
-<<<<<<< HEAD
             // The CountdownDisplay for VocalTrack lives inside of TrackViewManager's transform
             // to prevent stretching the countdown circle into an oval when resizing the track
             _countdownDisplay = newPrefabInstance;
@@ -220,8 +219,6 @@
 
         public VocalsPlayer CreatePlayer()
         {
-=======
->>>>>>> 296557cf
             var player = Instantiate(_vocalPlayerPrefab, _playerContainer);
             _vocalPlayers.Add(player);
 
@@ -244,7 +241,6 @@
             return percussionTrack;
         }
 
-<<<<<<< HEAD
         public void UpdateCountdown(int measuresLeft, double countdownLength, double endTime)
         {
             if (_countdownDisplay == null)
@@ -253,11 +249,6 @@
             }
 
             _countdownDisplay.UpdateCountdown(measuresLeft, countdownLength, endTime);
-=======
-        public void UpdateCountdown(int measuresLeft)
-        {
-            _countdownDisplay.UpdateCountdown(measuresLeft);
->>>>>>> 296557cf
         }
 
         private void Update()
