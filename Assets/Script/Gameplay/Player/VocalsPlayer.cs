--- conflicted
+++ resolved
@@ -59,25 +59,6 @@
 
             base.Initialize(index, player, chart, lastHighScore);
 
-<<<<<<< HEAD
-=======
-            hud.Initialize(player.EnginePreset);
-            _hud = hud;
-
-            // Update speed of particles
-            var particles = _hittingParticleGroup.GetComponentsInChildren<ParticleSystem>();
-            foreach (var system in particles)
-            {
-                // This interface is weird lol, `.main` is readonly but
-                // doesn't need to be re-assigned, changes are forwarded automatically
-                var main = system.main;
-
-                var startSpeed = main.startSpeed;
-                startSpeed.constant *= player.Profile.NoteSpeed;
-                main.startSpeed = startSpeed;
-            }
-
->>>>>>> e0899b7e
             // Get the notes from the specific harmony or solo part
 
             var multiTrack = chart.GetVocalsTrack(Player.Profile.CurrentInstrument);
@@ -100,6 +81,19 @@
 
             percussionTrack.Initialize(NoteTrack.Notes);
             _percussionTrack = percussionTrack;
+
+            // Update speed of particles
+            var particles = _hittingParticleGroup.GetComponentsInChildren<ParticleSystem>();
+            foreach (var system in particles)
+            {
+                // This interface is weird lol, `.main` is readonly but
+                // doesn't need to be re-assigned, changes are forwarded automatically
+                var main = system.main;
+
+                var startSpeed = main.startSpeed;
+                startSpeed.constant *= player.Profile.NoteSpeed;
+                main.startSpeed = startSpeed;
+            }
 
             // Create and start an input context for the mic
             if (!GameManager.IsReplay && player.Bindings.Microphone is not null)
