﻿using System.Linq;
using UnityEngine;
using YARG.Core;
using YARG.Core.Audio;
using YARG.Core.Chart;
using YARG.Core.Engine;
using YARG.Core.Engine.Vocals;
using YARG.Core.Engine.Vocals.Engines;
using YARG.Core.Input;
using YARG.Gameplay.HUD;
using YARG.Helpers;
using YARG.Input;
using YARG.Player;

namespace YARG.Gameplay.Player
{
    public class VocalsPlayer : BasePlayer
    {
        public VocalsEngineParameters EngineParams { get; private set; }
        public VocalsEngine           Engine       { get; private set; }

        public override BaseEngine BaseEngine => Engine;

        [SerializeField]
        private GameObject _needleVisualContainer;
        [SerializeField]
        private Transform _needleTransform;
        [SerializeField]
        private ParticleGroup _hittingParticleGroup;

        public override bool ShouldUpdateInputsOnResume => false;

        public override float[] StarMultiplierThresholds { get; protected set; } =
        {
            0.21f, 0.46f, 0.77f, 1.85f, 3.08f, 4.18f
        };

        public override int[] StarScoreThresholds { get; protected set; }

        private InstrumentDifficulty<VocalNote> NoteTrack { get; set; }
        private InstrumentDifficulty<VocalNote> OriginalNoteTrack { get; set; }

        private MicInputContext _inputContext;

        private VocalNote _lastTargetNote;
        private double?   _lastHitTime;
        private double?   _lastSingTime;

        private VocalsPlayerHUD _hud;
        private VocalPercussionTrack _percussionTrack;
        private bool _shouldHideNeedle;

        private int _phraseIndex = -1;

        public void Initialize(int index, YargPlayer player, SongChart chart,
            VocalsPlayerHUD hud, VocalPercussionTrack percussionTrack, int? lastHighScore)
        {
            if (IsInitialized) return;

            base.Initialize(index, player, chart, lastHighScore);

<<<<<<< HEAD
=======
            hud.Initialize(player.EnginePreset);
            _hud = hud;

            // Update speed of particles
            var particles = _hittingParticleGroup.GetComponentsInChildren<ParticleSystem>();
            foreach (var system in particles)
            {
                // This interface is weird lol, `.main` is readonly but
                // doesn't need to be re-assigned, changes are forwarded automatically
                var main = system.main;

                var startSpeed = main.startSpeed;
                startSpeed.constant *= player.Profile.NoteSpeed;
                main.startSpeed = startSpeed;
            }

>>>>>>> e0899b7e
            // Get the notes from the specific harmony or solo part

            var multiTrack = chart.GetVocalsTrack(Player.Profile.CurrentInstrument);
            var partIndex = Player.Profile.CurrentInstrument == Instrument.Harmony
                ? Player.Profile.HarmonyIndex
                : 0;

            var track = multiTrack.Parts[partIndex];
            player.Profile.ApplyVocalModifiers(track);

            OriginalNoteTrack = track.CloneAsInstrumentDifficulty();
            NoteTrack = OriginalNoteTrack;

            _phraseIndex = -1;

            // Initialize player specific vocal visuals

            hud.Initialize(player.EnginePreset);
            _hud = hud;

            percussionTrack.Initialize(NoteTrack.Notes);
            _percussionTrack = percussionTrack;

            // Create and start an input context for the mic
            if (!GameManager.IsReplay && player.Bindings.Microphone is not null)
            {
                _inputContext = new MicInputContext(player.Bindings.Microphone, GameManager);
                _inputContext.Start();
            }

            Engine = CreateEngine();

            if (GameManager.IsPractice)
            {
                Engine.SetSpeed(GameManager.SongSpeed >= 1 ? GameManager.SongSpeed : 1);
            }
            else
            {
                Engine.SetSpeed(GameManager.SongSpeed);
            }

            StarScoreThresholds = PopulateStarScoreThresholds(StarMultiplierThresholds, Engine.BaseScore);
        }

        protected override void FinishDestruction()
        {
            _inputContext?.Stop();
        }

        protected VocalsEngine CreateEngine()
        {
            if (!GameManager.IsReplay)
            {
                // Create the engine params from the engine preset
                EngineParams = Player.EnginePreset.Vocals.Create(StarMultiplierThresholds,
                    Player.Profile.CurrentDifficulty, MicDevice.UPDATES_PER_SECOND);
            }
            else
            {
                // Otherwise, get from the replay
                EngineParams = (VocalsEngineParameters) Player.EngineParameterOverride;
            }

            // The hit window can just be taken from the params
            HitWindow = EngineParams.HitWindow;

            var engine = new YargVocalsEngine(NoteTrack, SyncTrack, EngineParams, Player.Profile.IsBot);

            engine.OnStarPowerPhraseHit += _ => OnStarPowerPhraseHit();
            engine.OnStarPowerStatus += OnStarPowerStatus;

            engine.OnTargetNoteChanged += (note) =>
            {
                _lastTargetNote = note;
            };

            engine.OnPhraseHit += (percent, fullPoints) =>
            {
                _hud.ShowPhraseHit(percent);

                if (!fullPoints)
                {
                    IsFc = false;
                }

                LastCombo = Combo;
            };

            engine.OnNoteHit += (_, note) =>
            {
                if (note.IsPercussion)
                {
                    _percussionTrack.HitPercussionNote(note);
                }
            };

            engine.OnNoteMissed += (_, _) =>
            {
                if (LastCombo >= 2)
                {
                    GlobalAudioHandler.PlaySoundEffect(SfxSample.NoteMiss);
                }

                LastCombo = Combo;
            };

            engine.OnSing += (singing) =>
            {
                _lastSingTime = singing
                    ? GameManager.InputTime
                    : null;
            };

            engine.OnHit += (hitting) =>
            {
                _lastHitTime = hitting
                    ? GameManager.InputTime
                    : null;
            };

            engine.OnCountdownChange += (measuresLeft) =>
            {
                GameManager.VocalTrack.UpdateCountdown(measuresLeft);
            };

            return engine;
        }

        protected override void ResetVisuals()
        {
            _lastTargetNote = null;
        }

        public override void ResetPracticeSection()
        {
            Engine.Reset(true);

            if (NoteTrack.Notes.Count > 0)
            {
                NoteTrack.Notes[0].OverridePreviousNote();
                NoteTrack.Notes[^1].OverrideNextNote();
            }

            _phraseIndex = -1;

            base.ResetPracticeSection();
        }

        protected override void UpdateInputs(double time)
        {
            // Push all inputs from mic
            if (!GameManager.IsReplay && _inputContext is not null)
            {
                foreach (var input in _inputContext.GetInputsFromMic())
                {
                    var i = input;
                    OnGameInput(ref i);
                }
            }

            base.UpdateInputs(time);
        }

        private bool IsInThreshold(double currentTime, double? lastTime)
        {
            if (lastTime is null)
            {
                return false;
            }

            return currentTime - lastTime.Value <= 1f / EngineParams.ApproximateVocalFps + 0.05;
        }

        protected override void UpdateVisualsWithTimes(double inputTime)
        {
            base.UpdateVisualsWithTimes(inputTime);
            UpdatePercussionPhrase(inputTime);
        }

        protected override void UpdateVisuals(double time)
        {
            const float NEEDLE_POS_LERP = 30f;
            const float NEEDLE_POS_SNAP_MULTIPLIER = 10f;

            const float NEEDLE_ROT_LERP = 25f;
            const float NEEDLE_ROT_MAX = 12f;

            // Get combo meter fill
            float fill = 0f;
            if (Engine.State.PhraseTicksTotal != null && Engine.State.PhraseTicksTotal.Value != 0)
            {
                fill = (float) (Engine.State.PhraseTicksHit / Engine.State.PhraseTicksTotal.Value);
                fill /= (float) EngineParams.PhraseHitPercent;
            }

            // Update HUD
            _hud.UpdateInfo(fill, Engine.EngineStats.ScoreMultiplier,
                (float) Engine.EngineStats.StarPowerBarAmount, Engine.EngineStats.IsStarPowerActive);

            // Get the appropriate sing time
            var singTime = GameManager.InputTime - Player.Profile.InputCalibrationSeconds;

            // Get whether or not the player has sang within the time threshold.
            // We gotta use a threshold here because microphone inputs are passed every X seconds,
            // not in a constant stream.
            if (!IsInThreshold(singTime, _lastSingTime) || _shouldHideNeedle)
            {
                // Hide the needle if there's no singing
                if (_needleVisualContainer.activeSelf)
                {
                    _needleVisualContainer.SetActive(false);
                    _hittingParticleGroup.Stop();
                }
            }
            else
            {
                float lerpRate = NEEDLE_POS_LERP;

                // Show needle
                if (!_needleVisualContainer.activeSelf)
                {
                    _needleVisualContainer.SetActive(true);

                    // Lerp X times faster if we've just started showing the needle
                    lerpRate *= NEEDLE_POS_SNAP_MULTIPLIER;
                }

                var transformCache = transform;
                float lastNotePitch = _lastTargetNote?.PitchAtSongTime(GameManager.SongTime) ?? -1f;

                if (_lastTargetNote is not null && IsInThreshold(singTime, _lastHitTime))
                {
                    // Show particles if hitting
                    _hittingParticleGroup.Play();

                    float pitch;
                    float targetRotation = 0f;

                    if (!_lastTargetNote.IsNonPitched)
                    {
                        // If the player is hitting, just set the needle position to the note
                        pitch = lastNotePitch;

                        // Rotate the needle a little bit depending on how off it is (unless it's non-pitched)
                        // Get how off the player is
                        (float pitchDist, _) = GetPitchDistanceIgnoringOctave(lastNotePitch, Engine.State.PitchSang);

                        // Determine how off that is compared to the hit window
                        float distPercent = Mathf.Clamp(pitchDist / (float) EngineParams.HitWindow.MaxWindow, -1f, 1f);

                        // Use that to get the target rotation
                        targetRotation = distPercent * NEEDLE_ROT_MAX;
                    }
                    else
                    {
                        // If the note is non-pitched, just use the singing position
                        pitch = Engine.State.PitchSang + 12f;
                    }

                    // Transform!
                    float z = GameManager.VocalTrack.GetPosForPitch(pitch);
                    var lerp = Mathf.Lerp(transformCache.localPosition.z, z, Time.deltaTime * lerpRate);
                    transformCache.localPosition = new Vector3(0f, 0f, lerp);
                    _needleTransform.rotation = Quaternion.Lerp(_needleTransform.rotation,
                        Quaternion.Euler(0f, targetRotation, 0f), Time.deltaTime * NEEDLE_ROT_LERP);
                }
                else
                {
                    // Stop particles if not hitting
                    _hittingParticleGroup.Stop();

                    // Since the player is not hitting the note here, we need to offset it correctly.
                    // Get the pitch, and move to the correct octave.
                    float pitch = Engine.State.PitchSang;
                    if (_lastTargetNote is not null && !_lastTargetNote.IsNonPitched)
                    {
                        (_, int octaveShift) = GetPitchDistanceIgnoringOctave(lastNotePitch, pitch);

                        int lastNoteOctave = (int) (lastNotePitch / 12f);

                        // Set the pitch's octave to the target one
                        pitch = Engine.State.PitchSang % 12f;
                        pitch += 12f * (lastNoteOctave + octaveShift);
                    }
                    else
                    {
                        // Hard code a value of one octave up to
                        // make the needle sit more in the middle
                        pitch += 12f;
                    }

                    // Set the position of the needle
                    var z = GameManager.VocalTrack.GetPosForPitch(pitch);
                    var lerp = Mathf.Lerp(transformCache.localPosition.z, z, Time.deltaTime * lerpRate);
                    transformCache.localPosition = new Vector3(0f, 0f, lerp);

                    // Lerp the rotation to none
                    _needleTransform.rotation = Quaternion.Lerp(_needleTransform.rotation,
                        Quaternion.identity, Time.deltaTime * NEEDLE_ROT_LERP);
                }
            }
        }

        private void UpdatePercussionPhrase(double time)
        {
            // Prevent the HUD from hiding too quickly
            if (time < 0)
            {
                return;
            }

            // Since phrases start at the note, and not sometime before it, use
            // the end times of phrases instead (where the phrase lines are). Problem
            // with this is that we still gotta account for the first phrase, so use
            // an index of -1 for that.
            while (_phraseIndex == -1 ||
                (_phraseIndex < NoteTrack.Notes.Count && NoteTrack.Notes[_phraseIndex].TimeEnd <= time))
            {
                _phraseIndex++;

                // End if that's the last note
                if (_phraseIndex >= NoteTrack.Notes.Count)
                {
                    break;
                }

                var phrase = NoteTrack.Notes[_phraseIndex];

                bool hasPercussion = false;
                uint totalTime = 0;
                foreach (var note in phrase.ChildNotes)
                {
                    if (note.IsPercussion)
                    {
                        hasPercussion = true;
                        continue;
                    }

                    totalTime += note.TotalTickLength;
                }

                _hud.SetHUDShowing(totalTime != 0);
                _percussionTrack.ShowPercussionFret(hasPercussion);
                _shouldHideNeedle = hasPercussion;
            }
        }

        public override void SetPracticeSection(uint start, uint end)
        {
            var practiceNotes = OriginalNoteTrack.Notes.Where(n => n.Tick >= start && n.Tick < end).ToList();

            NoteTrack = new InstrumentDifficulty<VocalNote>(
                OriginalNoteTrack.Instrument,
                OriginalNoteTrack.Difficulty,
                practiceNotes,
                OriginalNoteTrack.Phrases,
                OriginalNoteTrack.TextEvents);

            _phraseIndex = -1;

            Engine = CreateEngine();
            ResetPracticeSection();
        }

        public override void SetStemMuteState(bool muted)
        {
            // Vocals has no stem muting
        }

        protected override bool InterceptInput(ref GameInput input)
        {
            return false;
        }

        /// <returns>
        /// The first value in the pair (<c>Distance</c>) is the distance between <paramref name="target"/> and '
        /// <paramref name="other"/> ignoring the octave.<br/>
        /// The second value in the pair (<c>OctaveShift</c>) is how much the <paramref name="target"/> octave
        /// had to be shifted in order for the closest distance to be found.
        /// </returns>
        /// <param name="target">The target note (as MIDI pitch).</param>
        /// <param name="other">The other note (as MIDI pitch).</param>
        private static (float Distance, int OctaveShift) GetPitchDistanceIgnoringOctave(float target, float other)
        {
            // Normalize the parameters
            target %= 12f;
            other %= 12f;

            // Start off with the current octave
            float closest = other - target;
            int octaveShift = 0;

            // Upper octave
            float upperDist = (other + 12f) - target;
            if (Mathf.Abs(upperDist) < Mathf.Abs(closest))
            {
                closest = upperDist;
                octaveShift = 1;
            }

            // Lower octave
            float lowerDist = (other - 12f) - target;
            if (Mathf.Abs(lowerDist) < Mathf.Abs(closest))
            {
                closest = lowerDist;
                octaveShift = -1;
            }

            return (closest, octaveShift);
        }
    }
}<|MERGE_RESOLUTION|>--- conflicted
+++ resolved
@@ -59,11 +59,6 @@
 
             base.Initialize(index, player, chart, lastHighScore);
 
-<<<<<<< HEAD
-=======
-            hud.Initialize(player.EnginePreset);
-            _hud = hud;
-
             // Update speed of particles
             var particles = _hittingParticleGroup.GetComponentsInChildren<ParticleSystem>();
             foreach (var system in particles)
@@ -77,7 +72,6 @@
                 main.startSpeed = startSpeed;
             }
 
->>>>>>> e0899b7e
             // Get the notes from the specific harmony or solo part
 
             var multiTrack = chart.GetVocalsTrack(Player.Profile.CurrentInstrument);
