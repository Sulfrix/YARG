using System;
using System.Collections.Generic;
using System.Linq;
using UnityEngine;
using YARG.Data;
using YARG.Input;
using YARG.Pools;
using YARG.Settings;
using YARG.Util;

namespace YARG.PlayMode {
	public sealed class DrumsTrack : AbstractTrack {
		private InputStrategy input;

		[Space]
		[SerializeField]
		private bool fiveLaneMode = false;

		private int kickIndex = 4;

		[Space]
		[SerializeField]
		private Fret[] drums;
		[SerializeField]
		private NotePool notePool;
		[SerializeField]
		private Pool genericPool;
		[SerializeField]
		private ParticleGroup kickNoteParticles;

		private Queue<List<NoteInfo>> expectedHits = new();

		private int notesHit = 0;
		// private int notesMissed = 0;

		private bool noKickMode = false;

		protected override void StartTrack() {
			notePool.player = player;
			genericPool.player = player;

			noKickMode = SettingsManager.GetSettingValue<bool>("noKicks");

			// Inputs

			input = player.inputStrategy;
			input.ResetForSong();

			if (input is DrumsInputStrategy drumStrat) {
				drumStrat.DrumHitEvent += DrumHitAction;
			} else if (input is GHDrumsInputStrategy ghStrat) {
				ghStrat.DrumHitEvent += GHDrumHitAction;
			}

			// GH vs RB

			kickIndex = fiveLaneMode ? 5 : 4;

			// Lefty flip

			if (player.leftyFlip) {
				drums = drums.Reverse().ToArray();
				// Make the drum colors follow the original order even though the chart is flipped
				Array.Reverse(commonTrack.colorMappings, 0, kickIndex);
			}

			// Color drums
			for (int i = 0; i < drums.Length; i++) {
				var fret = drums[i].GetComponent<Fret>();
				fret.SetColor(commonTrack.FretColor(i), commonTrack.FretColor(i));
				drums[i] = fret;
			}
			kickNoteParticles.Colorize(commonTrack.FretColor(kickIndex));
		}

		protected override void OnDestroy() {
			base.OnDestroy();

			// Unbind input
			if (input is DrumsInputStrategy drumStrat) {
				drumStrat.DrumHitEvent -= DrumHitAction;
			} else if (input is GHDrumsInputStrategy ghStrat) {
				ghStrat.DrumHitEvent -= GHDrumHitAction;
			}

			// Set score
			player.lastScore = new PlayerManager.LastScore {
				percentage = new DiffPercent {
					difficulty = player.chosenDifficulty,
					percent = Chart.Count == 0 ? 1f : (float) notesHit / Chart.Count
				},
				notesHit = notesHit,
				notesMissed = Chart.Count - notesHit
			};
		}

		protected override void UpdateTrack() {
			// Update input strategy
			if (input.botMode) {
				input.UpdateBotMode(Chart, Play.Instance.SongTime);
			} else {
				input.UpdatePlayerMode();
			}

			// Ignore everything else until the song starts
			if (!Play.Instance.SongStarted) {
				return;
			}

			var events = Play.Instance.chart.events;

			// Update events (beat lines, starpower, etc.)
			while (events.Count > eventChartIndex && events[eventChartIndex].time <= RelativeTime) {
				var eventInfo = events[eventChartIndex];

				float compensation = TRACK_SPAWN_OFFSET - CalcLagCompensation(RelativeTime, eventInfo.time);
				if (eventInfo.name == "beatLine_minor") {
					genericPool.Add("beatLine_minor", new(0f, 0.01f, compensation));
				} else if (eventInfo.name == "beatLine_major") {
					genericPool.Add("beatLine_major", new(0f, 0.01f, compensation));
				} else if (eventInfo.name == $"starpower_{player.chosenInstrument}") {
					StarpowerSection = eventInfo;
				} else if (eventInfo.name == $"fill_{player.chosenInstrument}") {
					FillSection = eventInfo;
				} else if (eventInfo.name == $"solo_{player.chosenInstrument}") {
					SoloSection = eventInfo;
				}
                eventChartIndex++;
			}

			// Since chart is sorted, this is guaranteed to work
			while (Chart.Count > visualChartIndex && Chart[visualChartIndex].time <= RelativeTime) {
				var noteInfo = Chart[visualChartIndex];

				// Skip kick notes if noKickMode is enabled
				if (noteInfo.fret == kickIndex && noKickMode) {
					visualChartIndex++;
					continue;
				}

				// TODO: Only one note should be an activator at any given timestamp
				if (player.track.FillSection?.EndTime == noteInfo.time
					&& starpowerCharge >= 0.5f 
					&& !starpowerActive
					) {
					noteInfo.isActivator = true;
				}

				SpawnNote(noteInfo, RelativeTime);
				visualChartIndex++;
			}

			// Update expected input
			while (Chart.Count > inputChartIndex && Chart[inputChartIndex].time <= Play.Instance.SongTime + Constants.HIT_MARGIN) {
				var noteInfo = Chart[inputChartIndex];

				// Skip kick notes if noKickMode is enabled
				if (noteInfo.fret == kickIndex && noKickMode) {
					inputChartIndex++;
					continue;
				}

				var peeked = expectedHits.ReversePeekOrNull();
				if (peeked?[0].time == noteInfo.time) {
					// Add notes as chords
					peeked.Add(noteInfo);
				} else {
					// Or add notes as singular
					var l = new List<NoteInfo>(6) { noteInfo };
					expectedHits.Enqueue(l);
				}

				inputChartIndex++;
			}

			UpdateInput();
		}

		public override void SetReverb(bool on) {
			Play.Instance.ReverbAudio("drums", on);
			Play.Instance.ReverbAudio("drums_1", on);
			Play.Instance.ReverbAudio("drums_2", on);
			Play.Instance.ReverbAudio("drums_3", on);
			Play.Instance.ReverbAudio("drums_4", on);
		}

		private void UpdateInput() {
			// Handle misses (multiple a frame in case of lag)
			while (Play.Instance.SongTime - expectedHits.PeekOrNull()?[0].time > Constants.HIT_MARGIN) {
				var missedChord = expectedHits.Dequeue();

				// Call miss for each component
				foreach (var hit in missedChord) {
					hitChartIndex++;
<<<<<<< HEAD

					// The player should not be penalized for missing activator notes
					if (hit.isActivator) {
						continue;
					}

					Combo = 0;
=======
					missedAnyNote = true;
>>>>>>> 45a30cab
					notePool.MissNote(hit);
					StopAudio = true;
				}
			}
		}

		private void GHDrumHitAction(int drum) {
			DrumHitAction(drum, false);
		}

		private void DrumHitAction(int drum, bool cymbal) {
			// invert input in case lefty flip is on, bots don't need it
			if (player.leftyFlip && !input.botMode) {
				switch (drum) {
					case 0:
						drum = kickIndex == 4 ? 3 : 4;
						break;
					case 1:
						drum = kickIndex == 4 ? 2 : 3;
						break;
					case 2:
						drum = kickIndex == 4 ? 1 : 2;
						break;
					case 3:
						drum = kickIndex == 4 ? 0 : 1;
						break;
					case 4:
						if (kickIndex == 5) {
							drum = 0;
						}
						break;
				}
			}
			if (drum != kickIndex) {
				// Hit effect
				drums[drum].Pulse();
			}

			// Overstrum if no expected
			if (expectedHits.Count <= 0) {
				Combo = 0;

				return;
			}

			// Handle hits (one per frame so no double hits)
			var chord = expectedHits.Peek();

			// Check if a drum was hit
			NoteInfo hit = null;
			foreach (var note in chord) {
				// Check if correct cymbal was hit
				bool cymbalHit = note.hopo == cymbal;
				if (player.chosenInstrument == "drums") {
					cymbalHit = true;
				}
				// Check if correct drum was hit
				if (note.fret == drum && cymbalHit) {
					hit = note;
					if (note.isActivator) {
						(input as DrumsInputStrategy).ActivateStarpower();
					}
					break;
				}
			}

			// "Overstrum" (or overhit in this case)
			if (hit == null) {
				Combo = 0;

				return;
			}

			// If so, hit! (Remove from "chord")
			bool lastNote = false;
			chord.RemoveAll(i => i.fret == drum);
			if (chord.Count <= 0) {
				lastNote = true;
				expectedHits.Dequeue();
			}

			// Activators should not affect combo
			if (lastNote && !hit.isActivator) {
				Combo++;
			}

			// Hit note
			hitChartIndex++;
			notePool.HitNote(hit);
			StopAudio = false;

			// Play particles
			if (hit.fret != kickIndex) {
				drums[hit.fret].PlayParticles();
			} else {
				kickNoteParticles.Play();
			}

			// Add stats
			notesHit++;
		}

		private void SpawnNote(NoteInfo noteInfo, float time) {
			// Set correct position
			float lagCompensation = CalcLagCompensation(time, noteInfo.time);
			float x = noteInfo.fret == kickIndex ? 0f : drums[noteInfo.fret].transform.localPosition.x;
			var pos = new Vector3(x, 0f, TRACK_SPAWN_OFFSET - lagCompensation);

			// Get model type
			var model = NoteComponent.ModelType.NOTE;
			if (noteInfo.fret == kickIndex) {
				// Kick
				model = NoteComponent.ModelType.FULL;
			} else if (player.chosenInstrument == "ghDrums" &&
				SettingsManager.GetSettingValue<bool>("useCymbalModelsInFiveLane")) {

				if (noteInfo.fret == 1 || noteInfo.fret == 3) {
					// Cymbal (only for gh-drums if enabled)
					model = NoteComponent.ModelType.HOPO;
				}
			} else {
				if (noteInfo.hopo && player.chosenInstrument == "realDrums") {
					// Cymbal (only for pro-drums)
					model = NoteComponent.ModelType.HOPO;
				}
			}

			// Set note info
			var noteComp = notePool.AddNote(noteInfo, pos);
<<<<<<< HEAD
			noteComp.SetInfo(drumColors[noteInfo.fret], drumColors[noteInfo.fret], noteInfo.length, model, noteInfo.isActivator);
=======
			startFCDetection = true;
			noteComp.SetInfo(
				commonTrack.NoteColor(noteInfo.fret),
				commonTrack.SustainColor(noteInfo.fret),
				noteInfo.length,
				model
			);
>>>>>>> 45a30cab
		}
	}
}<|MERGE_RESOLUTION|>--- conflicted
+++ resolved
@@ -192,7 +192,6 @@
 				// Call miss for each component
 				foreach (var hit in missedChord) {
 					hitChartIndex++;
-<<<<<<< HEAD
 
 					// The player should not be penalized for missing activator notes
 					if (hit.isActivator) {
@@ -200,9 +199,7 @@
 					}
 
 					Combo = 0;
-=======
 					missedAnyNote = true;
->>>>>>> 45a30cab
 					notePool.MissNote(hit);
 					StopAudio = true;
 				}
@@ -332,17 +329,7 @@
 
 			// Set note info
 			var noteComp = notePool.AddNote(noteInfo, pos);
-<<<<<<< HEAD
-			noteComp.SetInfo(drumColors[noteInfo.fret], drumColors[noteInfo.fret], noteInfo.length, model, noteInfo.isActivator);
-=======
-			startFCDetection = true;
-			noteComp.SetInfo(
-				commonTrack.NoteColor(noteInfo.fret),
-				commonTrack.SustainColor(noteInfo.fret),
-				noteInfo.length,
-				model
-			);
->>>>>>> 45a30cab
+			noteComp.SetInfo(noteColors[noteInfo.fret], noteColors[noteInfo.fret], noteInfo.length, model);
 		}
 	}
 }