--- conflicted
+++ resolved
@@ -1721,10 +1721,8 @@
     type: 3}
   _vocalsCardPrefab: {fileID: 8427776599031895052, guid: d037b5975b78e3a4481a5c9d3d7f8c35,
     type: 3}
-<<<<<<< HEAD
   _proKeysCardPrefab: {fileID: 7609862917790866568, guid: f5b2b04f2ac03bf4687dfc0f22f83212,
     type: 3}
-=======
 --- !u!114 &1731608351534815137
 MonoBehaviour:
   m_ObjectHideFlags: 0
@@ -1736,5 +1734,4 @@
   m_EditorHideFlags: 0
   m_Script: {fileID: 11500000, guid: 15e15a0d3f161b24a8f3fc72ff301709, type: 3}
   m_Name: 
-  m_EditorClassIdentifier: 
->>>>>>> 57e46080
+  m_EditorClassIdentifier: 