--- conflicted
+++ resolved
@@ -1401,175 +1401,6 @@
   m_ChildScaleWidth: 0
   m_ChildScaleHeight: 0
   m_ReverseArrangement: 0
-<<<<<<< HEAD
-=======
---- !u!1001 &310620822
-PrefabInstance:
-  m_ObjectHideFlags: 0
-  serializedVersion: 2
-  m_Modification:
-    m_TransformParent: {fileID: 397042284}
-    m_Modifications:
-    - target: {fileID: 227366190812778480, guid: 039fee0ec42345d4f88c0625255415d4,
-        type: 3}
-      propertyPath: m_AnchoredPosition.x
-      value: -93.65
-      objectReference: {fileID: 0}
-    - target: {fileID: 1682100932476655723, guid: 039fee0ec42345d4f88c0625255415d4,
-        type: 3}
-      propertyPath: m_AnchorMax.x
-      value: 0
-      objectReference: {fileID: 0}
-    - target: {fileID: 1682100932476655723, guid: 039fee0ec42345d4f88c0625255415d4,
-        type: 3}
-      propertyPath: m_AnchorMax.y
-      value: 0
-      objectReference: {fileID: 0}
-    - target: {fileID: 1682100932476655723, guid: 039fee0ec42345d4f88c0625255415d4,
-        type: 3}
-      propertyPath: m_SizeDelta.x
-      value: 0
-      objectReference: {fileID: 0}
-    - target: {fileID: 1682100932476655723, guid: 039fee0ec42345d4f88c0625255415d4,
-        type: 3}
-      propertyPath: m_SizeDelta.y
-      value: 0
-      objectReference: {fileID: 0}
-    - target: {fileID: 1682100933276730677, guid: 039fee0ec42345d4f88c0625255415d4,
-        type: 3}
-      propertyPath: m_Pivot.x
-      value: 1
-      objectReference: {fileID: 0}
-    - target: {fileID: 1682100933276730677, guid: 039fee0ec42345d4f88c0625255415d4,
-        type: 3}
-      propertyPath: m_Pivot.y
-      value: 1
-      objectReference: {fileID: 0}
-    - target: {fileID: 1682100933276730677, guid: 039fee0ec42345d4f88c0625255415d4,
-        type: 3}
-      propertyPath: m_RootOrder
-      value: 1
-      objectReference: {fileID: 0}
-    - target: {fileID: 1682100933276730677, guid: 039fee0ec42345d4f88c0625255415d4,
-        type: 3}
-      propertyPath: m_AnchorMax.x
-      value: 1
-      objectReference: {fileID: 0}
-    - target: {fileID: 1682100933276730677, guid: 039fee0ec42345d4f88c0625255415d4,
-        type: 3}
-      propertyPath: m_AnchorMax.y
-      value: 1
-      objectReference: {fileID: 0}
-    - target: {fileID: 1682100933276730677, guid: 039fee0ec42345d4f88c0625255415d4,
-        type: 3}
-      propertyPath: m_AnchorMin.x
-      value: 1
-      objectReference: {fileID: 0}
-    - target: {fileID: 1682100933276730677, guid: 039fee0ec42345d4f88c0625255415d4,
-        type: 3}
-      propertyPath: m_AnchorMin.y
-      value: 1
-      objectReference: {fileID: 0}
-    - target: {fileID: 1682100933276730677, guid: 039fee0ec42345d4f88c0625255415d4,
-        type: 3}
-      propertyPath: m_SizeDelta.x
-      value: 250
-      objectReference: {fileID: 0}
-    - target: {fileID: 1682100933276730677, guid: 039fee0ec42345d4f88c0625255415d4,
-        type: 3}
-      propertyPath: m_SizeDelta.y
-      value: 140
-      objectReference: {fileID: 0}
-    - target: {fileID: 1682100933276730677, guid: 039fee0ec42345d4f88c0625255415d4,
-        type: 3}
-      propertyPath: m_LocalPosition.x
-      value: 0
-      objectReference: {fileID: 0}
-    - target: {fileID: 1682100933276730677, guid: 039fee0ec42345d4f88c0625255415d4,
-        type: 3}
-      propertyPath: m_LocalPosition.y
-      value: 0
-      objectReference: {fileID: 0}
-    - target: {fileID: 1682100933276730677, guid: 039fee0ec42345d4f88c0625255415d4,
-        type: 3}
-      propertyPath: m_LocalPosition.z
-      value: 0
-      objectReference: {fileID: 0}
-    - target: {fileID: 1682100933276730677, guid: 039fee0ec42345d4f88c0625255415d4,
-        type: 3}
-      propertyPath: m_LocalRotation.w
-      value: 1
-      objectReference: {fileID: 0}
-    - target: {fileID: 1682100933276730677, guid: 039fee0ec42345d4f88c0625255415d4,
-        type: 3}
-      propertyPath: m_LocalRotation.x
-      value: -0
-      objectReference: {fileID: 0}
-    - target: {fileID: 1682100933276730677, guid: 039fee0ec42345d4f88c0625255415d4,
-        type: 3}
-      propertyPath: m_LocalRotation.y
-      value: -0
-      objectReference: {fileID: 0}
-    - target: {fileID: 1682100933276730677, guid: 039fee0ec42345d4f88c0625255415d4,
-        type: 3}
-      propertyPath: m_LocalRotation.z
-      value: -0
-      objectReference: {fileID: 0}
-    - target: {fileID: 1682100933276730677, guid: 039fee0ec42345d4f88c0625255415d4,
-        type: 3}
-      propertyPath: m_AnchoredPosition.x
-      value: -50
-      objectReference: {fileID: 0}
-    - target: {fileID: 1682100933276730677, guid: 039fee0ec42345d4f88c0625255415d4,
-        type: 3}
-      propertyPath: m_AnchoredPosition.y
-      value: -100
-      objectReference: {fileID: 0}
-    - target: {fileID: 1682100933276730677, guid: 039fee0ec42345d4f88c0625255415d4,
-        type: 3}
-      propertyPath: m_LocalEulerAnglesHint.x
-      value: 0
-      objectReference: {fileID: 0}
-    - target: {fileID: 1682100933276730677, guid: 039fee0ec42345d4f88c0625255415d4,
-        type: 3}
-      propertyPath: m_LocalEulerAnglesHint.y
-      value: 0
-      objectReference: {fileID: 0}
-    - target: {fileID: 1682100933276730677, guid: 039fee0ec42345d4f88c0625255415d4,
-        type: 3}
-      propertyPath: m_LocalEulerAnglesHint.z
-      value: 0
-      objectReference: {fileID: 0}
-    - target: {fileID: 1682100933276730678, guid: 039fee0ec42345d4f88c0625255415d4,
-        type: 3}
-      propertyPath: m_Name
-      value: ScoreDisplay
-      objectReference: {fileID: 0}
-    - target: {fileID: 2517693471320601084, guid: 039fee0ec42345d4f88c0625255415d4,
-        type: 3}
-      propertyPath: m_AnchoredPosition.x
-      value: 93.65
-      objectReference: {fileID: 0}
-    - target: {fileID: 6897601373631971078, guid: 039fee0ec42345d4f88c0625255415d4,
-        type: 3}
-      propertyPath: m_text
-      value: 1:23 / 4:56
-      objectReference: {fileID: 0}
-    m_RemovedComponents: []
-  m_SourcePrefab: {fileID: 100100000, guid: 039fee0ec42345d4f88c0625255415d4, type: 3}
---- !u!224 &310620823 stripped
-RectTransform:
-  m_CorrespondingSourceObject: {fileID: 1682100933276730677, guid: 039fee0ec42345d4f88c0625255415d4,
-    type: 3}
-  m_PrefabInstance: {fileID: 310620822}
-  m_PrefabAsset: {fileID: 0}
---- !u!1 &310620824 stripped
-GameObject:
-  m_CorrespondingSourceObject: {fileID: 1682100933276730678, guid: 039fee0ec42345d4f88c0625255415d4,
-    type: 3}
-  m_PrefabInstance: {fileID: 310620822}
-  m_PrefabAsset: {fileID: 0}
->>>>>>> 1c8bb3b8
 --- !u!1 &318454370
 GameObject:
   m_ObjectHideFlags: 0
@@ -3407,98 +3238,7 @@
   m_AnchoredPosition: {x: 0, y: 0}
   m_SizeDelta: {x: 140, y: 28}
   m_Pivot: {x: 0.5, y: 0.5}
-<<<<<<< HEAD
 --- !u!114 &477816503
-=======
---- !u!114 &550613179
-MonoBehaviour:
-  m_ObjectHideFlags: 0
-  m_CorrespondingSourceObject: {fileID: 0}
-  m_PrefabInstance: {fileID: 0}
-  m_PrefabAsset: {fileID: 0}
-  m_GameObject: {fileID: 550613177}
-  m_Enabled: 1
-  m_EditorHideFlags: 0
-  m_Script: {fileID: 11500000, guid: 59f8146938fff824cb5fd77236b75775, type: 3}
-  m_Name: 
-  m_EditorClassIdentifier: 
-  m_Padding:
-    m_Left: 0
-    m_Right: 0
-    m_Top: 0
-    m_Bottom: 0
-  m_ChildAlignment: 4
-  m_Spacing: 15
-  m_ChildForceExpandWidth: 1
-  m_ChildForceExpandHeight: 1
-  m_ChildControlWidth: 0
-  m_ChildControlHeight: 0
-  m_ChildScaleWidth: 0
-  m_ChildScaleHeight: 0
-  m_ReverseArrangement: 0
---- !u!1 &626807277
-GameObject:
-  m_ObjectHideFlags: 0
-  m_CorrespondingSourceObject: {fileID: 0}
-  m_PrefabInstance: {fileID: 0}
-  m_PrefabAsset: {fileID: 0}
-  serializedVersion: 6
-  m_Component:
-  - component: {fileID: 626807278}
-  - component: {fileID: 626807281}
-  - component: {fileID: 626807280}
-  - component: {fileID: 626807279}
-  m_Layer: 5
-  m_Name: Vocal Track
-  m_TagString: Untagged
-  m_Icon: {fileID: 0}
-  m_NavMeshLayer: 0
-  m_StaticEditorFlags: 0
-  m_IsActive: 0
---- !u!224 &626807278
-RectTransform:
-  m_ObjectHideFlags: 0
-  m_CorrespondingSourceObject: {fileID: 0}
-  m_PrefabInstance: {fileID: 0}
-  m_PrefabAsset: {fileID: 0}
-  m_GameObject: {fileID: 626807277}
-  m_LocalRotation: {x: 0, y: 0, z: 0, w: 1}
-  m_LocalPosition: {x: 0, y: 0, z: 0}
-  m_LocalScale: {x: 1, y: 1, z: 1}
-  m_ConstrainProportionsScale: 0
-  m_Children:
-  - {fileID: 1338572397}
-  - {fileID: 68264616}
-  m_Father: {fileID: 1330928976}
-  m_RootOrder: 0
-  m_LocalEulerAnglesHint: {x: 0, y: 0, z: 0}
-  m_AnchorMin: {x: 0, y: 1}
-  m_AnchorMax: {x: 1, y: 1}
-  m_AnchoredPosition: {x: 0, y: -45}
-  m_SizeDelta: {x: 0, y: 240}
-  m_Pivot: {x: 0.5, y: 1.0000001}
---- !u!114 &626807279
-MonoBehaviour:
-  m_ObjectHideFlags: 0
-  m_CorrespondingSourceObject: {fileID: 0}
-  m_PrefabInstance: {fileID: 0}
-  m_PrefabAsset: {fileID: 0}
-  m_GameObject: {fileID: 626807277}
-  m_Enabled: 1
-  m_EditorHideFlags: 0
-  m_Script: {fileID: 11500000, guid: 306cc8c2b49d7114eaa3623786fc2126, type: 3}
-  m_Name: 
-  m_EditorClassIdentifier: 
-  m_IgnoreLayout: 1
-  m_MinWidth: -1
-  m_MinHeight: -1
-  m_PreferredWidth: -1
-  m_PreferredHeight: -1
-  m_FlexibleWidth: -1
-  m_FlexibleHeight: -1
-  m_LayoutPriority: 1
---- !u!114 &626807280
->>>>>>> 1c8bb3b8
 MonoBehaviour:
   m_ObjectHideFlags: 0
   m_CorrespondingSourceObject: {fileID: 0}
@@ -3965,6 +3705,7 @@
   m_ConstrainProportionsScale: 0
   m_Children:
   - {fileID: 1338572397}
+  - {fileID: 68264616}
   m_Father: {fileID: 1330928976}
   m_RootOrder: 0
   m_LocalEulerAnglesHint: {x: 0, y: 0, z: 0}
@@ -4426,7 +4167,6 @@
   m_Script: {fileID: 11500000, guid: f4688fdb7df04437aeb418b961361dc5, type: 3}
   m_Name: 
   m_EditorClassIdentifier: 
-<<<<<<< HEAD
   m_Material: {fileID: 0}
   m_Color: {r: 1, g: 1, b: 1, a: 1}
   m_RaycastTarget: 1
@@ -4700,8 +4440,6 @@
   m_Script: {fileID: 11500000, guid: 59f8146938fff824cb5fd77236b75775, type: 3}
   m_Name: 
   m_EditorClassIdentifier: 
-=======
->>>>>>> 1c8bb3b8
   m_Padding:
     m_Left: 0
     m_Right: 0
@@ -4756,23 +4494,22 @@
     - target: {fileID: 2933889975780695480, guid: f8c143f8514898b4fb85fbadc18550c0,
         type: 3}
       propertyPath: m_AnchorMax.y
-<<<<<<< HEAD
-      value: 1
+      value: 0
       objectReference: {fileID: 0}
     - target: {fileID: 2933889975780695480, guid: f8c143f8514898b4fb85fbadc18550c0,
         type: 3}
       propertyPath: m_AnchorMin.y
-      value: 1
+      value: 0
       objectReference: {fileID: 0}
     - target: {fileID: 2933889975780695480, guid: f8c143f8514898b4fb85fbadc18550c0,
         type: 3}
       propertyPath: m_AnchoredPosition.x
-      value: 30.000036
+      value: 0
       objectReference: {fileID: 0}
     - target: {fileID: 2933889975780695480, guid: f8c143f8514898b4fb85fbadc18550c0,
         type: 3}
       propertyPath: m_AnchoredPosition.y
-      value: -32
+      value: 0
       objectReference: {fileID: 0}
     - target: {fileID: 5322898957872382039, guid: f8c143f8514898b4fb85fbadc18550c0,
         type: 3}
@@ -5054,14 +4791,9 @@
       value: 1
       objectReference: {fileID: 0}
     - target: {fileID: 132419825530296480, guid: e3d517531b8487141a8a955f24e85a1c,
-=======
-      value: 0
-      objectReference: {fileID: 0}
-    - target: {fileID: 2933889975780695480, guid: f8c143f8514898b4fb85fbadc18550c0,
->>>>>>> 1c8bb3b8
         type: 3}
       propertyPath: m_AnchorMin.y
-      value: 0
+      value: 1
       objectReference: {fileID: 0}
     - target: {fileID: 132419825530296480, guid: e3d517531b8487141a8a955f24e85a1c,
         type: 3}
@@ -5071,20 +4803,12 @@
     - target: {fileID: 132419825530296480, guid: e3d517531b8487141a8a955f24e85a1c,
         type: 3}
       propertyPath: m_AnchoredPosition.x
-<<<<<<< HEAD
       value: 375
-=======
-      value: 0
->>>>>>> 1c8bb3b8
       objectReference: {fileID: 0}
     - target: {fileID: 132419825530296480, guid: e3d517531b8487141a8a955f24e85a1c,
         type: 3}
       propertyPath: m_AnchoredPosition.y
-<<<<<<< HEAD
       value: -470
-=======
-      value: 0
->>>>>>> 1c8bb3b8
       objectReference: {fileID: 0}
     - target: {fileID: 628753446950880641, guid: e3d517531b8487141a8a955f24e85a1c,
         type: 3}
@@ -5409,41 +5133,6 @@
     type: 3}
   m_PrefabInstance: {fileID: 1041685786}
   m_PrefabAsset: {fileID: 0}
-<<<<<<< HEAD
---- !u!114 &1030364850 stripped
-MonoBehaviour:
-  m_CorrespondingSourceObject: {fileID: 736302767351327719, guid: f09d7030713b2e34dbc210e5e014add2,
-    type: 3}
-  m_PrefabInstance: {fileID: 5801866609987599366}
-  m_PrefabAsset: {fileID: 0}
-  m_GameObject: {fileID: 0}
-  m_Enabled: 1
-  m_EditorHideFlags: 0
-  m_Script: {fileID: 11500000, guid: e01a15edf7c559e49a771df09251d09b, type: 3}
-  m_Name: 
-  m_EditorClassIdentifier: 
-=======
-  m_GameObject: {fileID: 970019644}
-  m_Enabled: 1
-  m_EditorHideFlags: 0
-  m_Script: {fileID: 11500000, guid: 59f8146938fff824cb5fd77236b75775, type: 3}
-  m_Name: 
-  m_EditorClassIdentifier: 
-  m_Padding:
-    m_Left: 0
-    m_Right: 0
-    m_Top: 0
-    m_Bottom: 0
-  m_ChildAlignment: 3
-  m_Spacing: 0
-  m_ChildForceExpandWidth: 1
-  m_ChildForceExpandHeight: 1
-  m_ChildControlWidth: 1
-  m_ChildControlHeight: 0
-  m_ChildScaleWidth: 0
-  m_ChildScaleHeight: 0
-  m_ReverseArrangement: 0
->>>>>>> 1c8bb3b8
 --- !u!1 &1047079480
 GameObject:
   m_ObjectHideFlags: 0
@@ -8414,7 +8103,6 @@
 --- !u!224 &2106599926
 RectTransform:
   m_ObjectHideFlags: 0
-<<<<<<< HEAD
   m_CorrespondingSourceObject: {fileID: 0}
   m_PrefabInstance: {fileID: 0}
   m_PrefabAsset: {fileID: 0}
@@ -8465,211 +8153,6 @@
   m_PixelsPerUnitMultiplier: 1
 --- !u!222 &2106599928
 CanvasRenderer:
-=======
-  serializedVersion: 2
-  m_Modification:
-    m_TransformParent: {fileID: 0}
-    m_Modifications:
-    - target: {fileID: 1387921539909628219, guid: f09d7030713b2e34dbc210e5e014add2,
-        type: 3}
-      propertyPath: m_LocalPosition.x
-      value: -5
-      objectReference: {fileID: 0}
-    - target: {fileID: 1387921539909628219, guid: f09d7030713b2e34dbc210e5e014add2,
-        type: 3}
-      propertyPath: m_LocalPosition.y
-      value: 2.1
-      objectReference: {fileID: 0}
-    - target: {fileID: 1436506444693533606, guid: f09d7030713b2e34dbc210e5e014add2,
-        type: 3}
-      propertyPath: m_RootOrder
-      value: 9
-      objectReference: {fileID: 0}
-    - target: {fileID: 2398772135428626239, guid: f09d7030713b2e34dbc210e5e014add2,
-        type: 3}
-      propertyPath: m_IsActive
-      value: 0
-      objectReference: {fileID: 0}
-    - target: {fileID: 2624867373783605506, guid: f09d7030713b2e34dbc210e5e014add2,
-        type: 3}
-      propertyPath: m_RootOrder
-      value: 5
-      objectReference: {fileID: 0}
-    - target: {fileID: 2760818000968294211, guid: f09d7030713b2e34dbc210e5e014add2,
-        type: 3}
-      propertyPath: m_IsActive
-      value: 1
-      objectReference: {fileID: 0}
-    - target: {fileID: 3495209775349341583, guid: f09d7030713b2e34dbc210e5e014add2,
-        type: 3}
-      propertyPath: m_RootOrder
-      value: 1
-      objectReference: {fileID: 0}
-    - target: {fileID: 3495209775349341583, guid: f09d7030713b2e34dbc210e5e014add2,
-        type: 3}
-      propertyPath: m_LocalPosition.y
-      value: 0
-      objectReference: {fileID: 0}
-    - target: {fileID: 3495209775349341583, guid: f09d7030713b2e34dbc210e5e014add2,
-        type: 3}
-      propertyPath: m_LocalRotation.w
-      value: 0.7071068
-      objectReference: {fileID: 0}
-    - target: {fileID: 3495209775349341583, guid: f09d7030713b2e34dbc210e5e014add2,
-        type: 3}
-      propertyPath: m_LocalRotation.x
-      value: 0.7071068
-      objectReference: {fileID: 0}
-    - target: {fileID: 3495209775349341583, guid: f09d7030713b2e34dbc210e5e014add2,
-        type: 3}
-      propertyPath: m_LocalRotation.y
-      value: 0
-      objectReference: {fileID: 0}
-    - target: {fileID: 3495209775349341583, guid: f09d7030713b2e34dbc210e5e014add2,
-        type: 3}
-      propertyPath: m_LocalRotation.z
-      value: 0
-      objectReference: {fileID: 0}
-    - target: {fileID: 3495209775349341583, guid: f09d7030713b2e34dbc210e5e014add2,
-        type: 3}
-      propertyPath: m_LocalEulerAnglesHint.x
-      value: 90
-      objectReference: {fileID: 0}
-    - target: {fileID: 3495209775349341583, guid: f09d7030713b2e34dbc210e5e014add2,
-        type: 3}
-      propertyPath: m_LocalEulerAnglesHint.y
-      value: 0
-      objectReference: {fileID: 0}
-    - target: {fileID: 4314930726530712477, guid: f09d7030713b2e34dbc210e5e014add2,
-        type: 3}
-      propertyPath: m_RootOrder
-      value: 8
-      objectReference: {fileID: 0}
-    - target: {fileID: 5400235571413468341, guid: f09d7030713b2e34dbc210e5e014add2,
-        type: 3}
-      propertyPath: m_LocalPosition.z
-      value: 0.25
-      objectReference: {fileID: 0}
-    - target: {fileID: 5801866609474630582, guid: f09d7030713b2e34dbc210e5e014add2,
-        type: 3}
-      propertyPath: m_RootOrder
-      value: 6
-      objectReference: {fileID: 0}
-    - target: {fileID: 5801866609623212867, guid: f09d7030713b2e34dbc210e5e014add2,
-        type: 3}
-      propertyPath: m_RootOrder
-      value: 4
-      objectReference: {fileID: 0}
-    - target: {fileID: 5801866609797806280, guid: f09d7030713b2e34dbc210e5e014add2,
-        type: 3}
-      propertyPath: m_RootOrder
-      value: 1
-      objectReference: {fileID: 0}
-    - target: {fileID: 5801866610394737324, guid: f09d7030713b2e34dbc210e5e014add2,
-        type: 3}
-      propertyPath: m_RootOrder
-      value: 7
-      objectReference: {fileID: 0}
-    - target: {fileID: 5801866610949471565, guid: f09d7030713b2e34dbc210e5e014add2,
-        type: 3}
-      propertyPath: m_RootOrder
-      value: 2
-      objectReference: {fileID: 0}
-    - target: {fileID: 5801866611232935394, guid: f09d7030713b2e34dbc210e5e014add2,
-        type: 3}
-      propertyPath: _countdownDisplay
-      value: 
-      objectReference: {fileID: 0}
-    - target: {fileID: 5801866611232935397, guid: f09d7030713b2e34dbc210e5e014add2,
-        type: 3}
-      propertyPath: m_RootOrder
-      value: 6
-      objectReference: {fileID: 0}
-    - target: {fileID: 5801866611232935397, guid: f09d7030713b2e34dbc210e5e014add2,
-        type: 3}
-      propertyPath: m_LocalPosition.x
-      value: 0
-      objectReference: {fileID: 0}
-    - target: {fileID: 5801866611232935397, guid: f09d7030713b2e34dbc210e5e014add2,
-        type: 3}
-      propertyPath: m_LocalPosition.y
-      value: 0
-      objectReference: {fileID: 0}
-    - target: {fileID: 5801866611232935397, guid: f09d7030713b2e34dbc210e5e014add2,
-        type: 3}
-      propertyPath: m_LocalPosition.z
-      value: -20
-      objectReference: {fileID: 0}
-    - target: {fileID: 5801866611232935397, guid: f09d7030713b2e34dbc210e5e014add2,
-        type: 3}
-      propertyPath: m_LocalRotation.w
-      value: 1
-      objectReference: {fileID: 0}
-    - target: {fileID: 5801866611232935397, guid: f09d7030713b2e34dbc210e5e014add2,
-        type: 3}
-      propertyPath: m_LocalRotation.x
-      value: -0
-      objectReference: {fileID: 0}
-    - target: {fileID: 5801866611232935397, guid: f09d7030713b2e34dbc210e5e014add2,
-        type: 3}
-      propertyPath: m_LocalRotation.y
-      value: -0
-      objectReference: {fileID: 0}
-    - target: {fileID: 5801866611232935397, guid: f09d7030713b2e34dbc210e5e014add2,
-        type: 3}
-      propertyPath: m_LocalRotation.z
-      value: -0
-      objectReference: {fileID: 0}
-    - target: {fileID: 5801866611232935397, guid: f09d7030713b2e34dbc210e5e014add2,
-        type: 3}
-      propertyPath: m_LocalEulerAnglesHint.x
-      value: 0
-      objectReference: {fileID: 0}
-    - target: {fileID: 5801866611232935397, guid: f09d7030713b2e34dbc210e5e014add2,
-        type: 3}
-      propertyPath: m_LocalEulerAnglesHint.y
-      value: 0
-      objectReference: {fileID: 0}
-    - target: {fileID: 5801866611232935397, guid: f09d7030713b2e34dbc210e5e014add2,
-        type: 3}
-      propertyPath: m_LocalEulerAnglesHint.z
-      value: 0
-      objectReference: {fileID: 0}
-    - target: {fileID: 5801866611232935399, guid: f09d7030713b2e34dbc210e5e014add2,
-        type: 3}
-      propertyPath: m_Name
-      value: VocalTrack
-      objectReference: {fileID: 0}
-    - target: {fileID: 5801866611232935399, guid: f09d7030713b2e34dbc210e5e014add2,
-        type: 3}
-      propertyPath: m_IsActive
-      value: 1
-      objectReference: {fileID: 0}
-    - target: {fileID: 5801866611287065175, guid: f09d7030713b2e34dbc210e5e014add2,
-        type: 3}
-      propertyPath: m_RootOrder
-      value: 3
-      objectReference: {fileID: 0}
-    - target: {fileID: 7225096658605113975, guid: f09d7030713b2e34dbc210e5e014add2,
-        type: 3}
-      propertyPath: m_IsActive
-      value: 0
-      objectReference: {fileID: 0}
-    - target: {fileID: 7309345210384112655, guid: f09d7030713b2e34dbc210e5e014add2,
-        type: 3}
-      propertyPath: m_IsActive
-      value: 0
-      objectReference: {fileID: 0}
-    - target: {fileID: 8431444693771448659, guid: f09d7030713b2e34dbc210e5e014add2,
-        type: 3}
-      propertyPath: m_Name
-      value: CountdownDisplay
-      objectReference: {fileID: 0}
-    m_RemovedComponents: []
-  m_SourcePrefab: {fileID: 100100000, guid: f09d7030713b2e34dbc210e5e014add2, type: 3}
---- !u!1001 &8918172422495171880
-PrefabInstance:
->>>>>>> 1c8bb3b8
   m_ObjectHideFlags: 0
   m_CorrespondingSourceObject: {fileID: 0}
   m_PrefabInstance: {fileID: 0}
@@ -8928,7 +8411,7 @@
         type: 3}
       propertyPath: _countdownDisplay
       value: 
-      objectReference: {fileID: 1030364850}
+      objectReference: {fileID: 0}
     - target: {fileID: 5801866611232935397, guid: f09d7030713b2e34dbc210e5e014add2,
         type: 3}
       propertyPath: m_RootOrder
