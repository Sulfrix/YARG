--- conflicted
+++ resolved
@@ -1321,8 +1321,6 @@
     type: 3}
   _fiveLaneDrumsPrefab: {fileID: 7912406415472637727, guid: b98748e11cf38534c814f11da4eaa863,
     type: 3}
-  _proKeysPrefab: {fileID: 7381119128095886790, guid: 52322b4e39d4f9349a65c60a07fc1b3a,
-    type: 3}
   _proGuitarPrefab: {fileID: 0}
 --- !u!4 &318454372
 Transform:
@@ -2943,233 +2941,8 @@
   m_PrefabAsset: {fileID: 0}
   m_GameObject: {fileID: 417693871}
   m_CullTransparentMesh: 1
-<<<<<<< HEAD
---- !u!1 &540529969
-GameObject:
-  m_ObjectHideFlags: 0
-  m_CorrespondingSourceObject: {fileID: 0}
-  m_PrefabInstance: {fileID: 0}
-  m_PrefabAsset: {fileID: 0}
-  serializedVersion: 6
-  m_Component:
-  - component: {fileID: 540529970}
-  - component: {fileID: 540529972}
-  - component: {fileID: 540529971}
-  m_Layer: 5
-  m_Name: NextLyrics
-  m_TagString: Untagged
-  m_Icon: {fileID: 0}
-  m_NavMeshLayer: 0
-  m_StaticEditorFlags: 0
-  m_IsActive: 1
---- !u!224 &540529970
-RectTransform:
-  m_ObjectHideFlags: 0
-  m_CorrespondingSourceObject: {fileID: 0}
-  m_PrefabInstance: {fileID: 0}
-  m_PrefabAsset: {fileID: 0}
-  m_GameObject: {fileID: 540529969}
-  m_LocalRotation: {x: -0, y: -0, z: -0, w: 1}
-  m_LocalPosition: {x: 0, y: 0, z: 0}
-  m_LocalScale: {x: 1, y: 1, z: 1}
-  m_ConstrainProportionsScale: 0
-  m_Children: []
-  m_Father: {fileID: 1047079481}
-  m_RootOrder: 3
-  m_LocalEulerAnglesHint: {x: 0, y: 0, z: 0}
-  m_AnchorMin: {x: 0, y: 0.5}
-  m_AnchorMax: {x: 1, y: 0.5}
-  m_AnchoredPosition: {x: 0, y: -53.7}
-  m_SizeDelta: {x: 0, y: 48}
-  m_Pivot: {x: 0.5, y: 0.5}
---- !u!114 &540529971
-MonoBehaviour:
-  m_ObjectHideFlags: 0
-  m_CorrespondingSourceObject: {fileID: 0}
-  m_PrefabInstance: {fileID: 0}
-  m_PrefabAsset: {fileID: 0}
-  m_GameObject: {fileID: 540529969}
-  m_Enabled: 1
-  m_EditorHideFlags: 0
-  m_Script: {fileID: 11500000, guid: f4688fdb7df04437aeb418b961361dc5, type: 3}
-  m_Name: 
-  m_EditorClassIdentifier: 
-  m_Material: {fileID: 0}
-  m_Color: {r: 1, g: 1, b: 1, a: 1}
-  m_RaycastTarget: 1
-  m_RaycastPadding: {x: 0, y: 0, z: 0, w: 0}
-  m_Maskable: 1
-  m_OnCullStateChanged:
-    m_PersistentCalls:
-      m_Calls: []
-  m_text: This is where the next lyrics are displayed
-  m_isRightToLeft: 0
-  m_fontAsset: {fileID: 11400000, guid: d9dd031fb1c2f2f4fabb34137edfa885, type: 2}
-  m_sharedMaterial: {fileID: 1536850694454096710, guid: d9dd031fb1c2f2f4fabb34137edfa885,
-    type: 2}
-  m_fontSharedMaterials: []
-  m_fontMaterial: {fileID: 0}
-  m_fontMaterials: []
-  m_fontColor32:
-    serializedVersion: 2
-    rgba: 1560281087
-  m_fontColor: {r: 1, g: 1, b: 1, a: 0.36078432}
-  m_enableVertexGradient: 0
-  m_colorMode: 3
-  m_fontColorGradient:
-    topLeft: {r: 1, g: 1, b: 1, a: 1}
-    topRight: {r: 1, g: 1, b: 1, a: 1}
-    bottomLeft: {r: 1, g: 1, b: 1, a: 1}
-    bottomRight: {r: 1, g: 1, b: 1, a: 1}
-  m_fontColorGradientPreset: {fileID: 0}
-  m_spriteAsset: {fileID: 0}
-  m_tintAllSprites: 0
-  m_StyleSheet: {fileID: 0}
-  m_TextStyleHashCode: -1183493901
-  m_overrideHtmlColors: 0
-  m_faceColor:
-    serializedVersion: 2
-    rgba: 4294967295
-  m_fontSize: 28
-  m_fontSizeBase: 28
-  m_fontWeight: 400
-  m_enableAutoSizing: 0
-  m_fontSizeMin: 18
-  m_fontSizeMax: 72
-  m_fontStyle: 0
-  m_HorizontalAlignment: 2
-  m_VerticalAlignment: 256
-  m_textAlignment: 65535
-  m_characterSpacing: 0
-  m_wordSpacing: 0
-  m_lineSpacing: 0
-  m_lineSpacingMax: 0
-  m_paragraphSpacing: 0
-  m_charWidthMaxAdj: 0
-  m_enableWordWrapping: 1
-  m_wordWrappingRatios: 0.4
-  m_overflowMode: 0
-  m_linkedTextComponent: {fileID: 0}
-  parentLinkedComponent: {fileID: 0}
-  m_enableKerning: 1
-  m_enableExtraPadding: 0
-  checkPaddingRequired: 0
-  m_isRichText: 1
-  m_parseCtrlCharacters: 1
-  m_isOrthographic: 1
-  m_isCullingEnabled: 0
-  m_horizontalMapping: 0
-  m_verticalMapping: 0
-  m_uvLineOffset: 0
-  m_geometrySortingOrder: 0
-  m_IsTextObjectScaleStatic: 0
-  m_VertexBufferAutoSizeReduction: 0
-  m_useMaxVisibleDescender: 1
-  m_pageToDisplay: 1
-  m_margin: {x: 0, y: 0, z: 0, w: 0}
-  m_isUsingLegacyAnimationComponent: 0
-  m_isVolumetricText: 0
-  m_hasFontAssetChanged: 0
-  m_baseMaterial: {fileID: 0}
-  m_maskOffset: {x: 0, y: 0, z: 0, w: 0}
---- !u!222 &540529972
-CanvasRenderer:
-  m_ObjectHideFlags: 0
-  m_CorrespondingSourceObject: {fileID: 0}
-  m_PrefabInstance: {fileID: 0}
-  m_PrefabAsset: {fileID: 0}
-  m_GameObject: {fileID: 540529969}
-  m_CullTransparentMesh: 1
---- !u!1 &550613177
-GameObject:
-  m_ObjectHideFlags: 0
-  m_CorrespondingSourceObject: {fileID: 0}
-  m_PrefabInstance: {fileID: 0}
-  m_PrefabAsset: {fileID: 0}
-  serializedVersion: 6
-  m_Component:
-  - component: {fileID: 550613178}
-  - component: {fileID: 550613179}
-  m_Layer: 5
-  m_Name: Current Speed
-  m_TagString: Untagged
-  m_Icon: {fileID: 0}
-  m_NavMeshLayer: 0
-  m_StaticEditorFlags: 0
-  m_IsActive: 1
---- !u!224 &550613178
-RectTransform:
-  m_ObjectHideFlags: 0
-  m_CorrespondingSourceObject: {fileID: 0}
-  m_PrefabInstance: {fileID: 0}
-  m_PrefabAsset: {fileID: 0}
-  m_GameObject: {fileID: 550613177}
-  m_LocalRotation: {x: 0, y: 0, z: 0, w: 1}
-  m_LocalPosition: {x: 0, y: 0, z: 0}
-  m_LocalScale: {x: 1, y: 1, z: 1}
-  m_ConstrainProportionsScale: 0
-  m_Children:
-  - {fileID: 523103390}
-  - {fileID: 203730481}
-  m_Father: {fileID: 1728396987}
-  m_RootOrder: 0
-  m_LocalEulerAnglesHint: {x: 0, y: 0, z: 0}
-  m_AnchorMin: {x: 0, y: 0}
-  m_AnchorMax: {x: 0, y: 0}
-  m_AnchoredPosition: {x: 0, y: 0}
-  m_SizeDelta: {x: 250, y: 60}
-  m_Pivot: {x: 0.5, y: 0.5}
---- !u!114 &550613179
-MonoBehaviour:
-  m_ObjectHideFlags: 0
-  m_CorrespondingSourceObject: {fileID: 0}
-  m_PrefabInstance: {fileID: 0}
-  m_PrefabAsset: {fileID: 0}
-  m_GameObject: {fileID: 550613177}
-  m_Enabled: 1
-  m_EditorHideFlags: 0
-  m_Script: {fileID: 11500000, guid: 59f8146938fff824cb5fd77236b75775, type: 3}
-  m_Name: 
-  m_EditorClassIdentifier: 
-  m_Padding:
-    m_Left: 0
-    m_Right: 0
-    m_Top: 0
-    m_Bottom: 0
-  m_ChildAlignment: 4
-  m_Spacing: 15
-  m_ChildForceExpandWidth: 1
-  m_ChildForceExpandHeight: 1
-  m_ChildControlWidth: 0
-  m_ChildControlHeight: 0
-  m_ChildScaleWidth: 0
-  m_ChildScaleHeight: 0
-  m_ReverseArrangement: 0
---- !u!1 &626807277
-GameObject:
-  m_ObjectHideFlags: 0
-  m_CorrespondingSourceObject: {fileID: 0}
-  m_PrefabInstance: {fileID: 0}
-  m_PrefabAsset: {fileID: 0}
-  serializedVersion: 6
-  m_Component:
-  - component: {fileID: 626807278}
-  - component: {fileID: 626807281}
-  - component: {fileID: 626807280}
-  - component: {fileID: 626807279}
-  m_Layer: 5
-  m_Name: Vocal Track
-  m_TagString: Untagged
-  m_Icon: {fileID: 0}
-  m_NavMeshLayer: 0
-  m_StaticEditorFlags: 0
-  m_IsActive: 0
---- !u!224 &626807278
-RectTransform:
-=======
 --- !u!1001 &459816308
 PrefabInstance:
->>>>>>> e0899b7e
   m_ObjectHideFlags: 0
   serializedVersion: 2
   m_Modification:
@@ -3916,77 +3689,6 @@
   m_Script: {fileID: 11500000, guid: fe87c0e1cc204ed48ad3b37840f39efc, type: 3}
   m_Name: 
   m_EditorClassIdentifier: 
-<<<<<<< HEAD
-  m_Padding:
-    m_Left: 0
-    m_Right: 0
-    m_Top: 0
-    m_Bottom: 0
-  m_ChildAlignment: 3
-  m_Spacing: 0
-  m_ChildForceExpandWidth: 1
-  m_ChildForceExpandHeight: 1
-  m_ChildControlWidth: 1
-  m_ChildControlHeight: 0
-  m_ChildScaleWidth: 0
-  m_ChildScaleHeight: 0
-  m_ReverseArrangement: 0
---- !u!114 &1030364850 stripped
-MonoBehaviour:
-  m_CorrespondingSourceObject: {fileID: 736302767351327719, guid: f09d7030713b2e34dbc210e5e014add2,
-    type: 3}
-  m_PrefabInstance: {fileID: 5801866609987599366}
-  m_PrefabAsset: {fileID: 0}
-  m_GameObject: {fileID: 0}
-  m_Enabled: 1
-  m_EditorHideFlags: 0
-  m_Script: {fileID: 11500000, guid: e01a15edf7c559e49a771df09251d09b, type: 3}
-  m_Name: 
-  m_EditorClassIdentifier: 
---- !u!1 &1047079480
-GameObject:
-  m_ObjectHideFlags: 0
-  m_CorrespondingSourceObject: {fileID: 0}
-  m_PrefabInstance: {fileID: 0}
-  m_PrefabAsset: {fileID: 0}
-  serializedVersion: 6
-  m_Component:
-  - component: {fileID: 1047079481}
-  - component: {fileID: 1047079482}
-  m_Layer: 5
-  m_Name: Lyric Bar
-  m_TagString: Untagged
-  m_Icon: {fileID: 0}
-  m_NavMeshLayer: 0
-  m_StaticEditorFlags: 0
-  m_IsActive: 1
---- !u!224 &1047079481
-RectTransform:
-  m_ObjectHideFlags: 0
-  m_CorrespondingSourceObject: {fileID: 0}
-  m_PrefabInstance: {fileID: 0}
-  m_PrefabAsset: {fileID: 0}
-  m_GameObject: {fileID: 1047079480}
-  m_LocalRotation: {x: -0, y: -0, z: -0, w: 1}
-  m_LocalPosition: {x: 0, y: 0, z: 0}
-  m_LocalScale: {x: 1, y: 1, z: 1}
-  m_ConstrainProportionsScale: 0
-  m_Children:
-  - {fileID: 214379079}
-  - {fileID: 658438232}
-  - {fileID: 1651499654}
-  - {fileID: 540529970}
-  m_Father: {fileID: 1650395555}
-  m_RootOrder: 4
-  m_LocalEulerAnglesHint: {x: 0, y: 0, z: 0}
-  m_AnchorMin: {x: 0, y: 1}
-  m_AnchorMax: {x: 1, y: 1}
-  m_AnchoredPosition: {x: 0, y: -80}
-  m_SizeDelta: {x: 0, y: 48}
-  m_Pivot: {x: 0.5, y: 1}
---- !u!114 &1047079482
-MonoBehaviour:
-=======
   m_Material: {fileID: 0}
   m_Color: {r: 0, g: 0, b: 0, a: 0.8}
   m_RaycastTarget: 0
@@ -4007,28 +3709,13 @@
   m_PixelsPerUnitMultiplier: 1
 --- !u!222 &658438234
 CanvasRenderer:
->>>>>>> e0899b7e
-  m_ObjectHideFlags: 0
-  m_CorrespondingSourceObject: {fileID: 0}
-  m_PrefabInstance: {fileID: 0}
-  m_PrefabAsset: {fileID: 0}
-<<<<<<< HEAD
-  m_GameObject: {fileID: 1047079480}
-  m_Enabled: 1
-  m_EditorHideFlags: 0
-  m_Script: {fileID: 11500000, guid: cc4da8b0e2bf53c4d88672deccceb379, type: 3}
-  m_Name: 
-  m_EditorClassIdentifier: 
-  _normalBackground: {fileID: 214379078}
-  _transparentBackground: {fileID: 658438231}
-  _lyricText: {fileID: 1651499655}
-  _nextLyricText: {fileID: 540529971}
---- !u!1 &1061222912
-=======
+  m_ObjectHideFlags: 0
+  m_CorrespondingSourceObject: {fileID: 0}
+  m_PrefabInstance: {fileID: 0}
+  m_PrefabAsset: {fileID: 0}
   m_GameObject: {fileID: 658438231}
   m_CullTransparentMesh: 1
 --- !u!1 &672646198
->>>>>>> e0899b7e
 GameObject:
   m_ObjectHideFlags: 0
   m_CorrespondingSourceObject: {fileID: 0}
@@ -6944,211 +6631,6 @@
 --- !u!1 &1728396986
 GameObject:
   m_ObjectHideFlags: 0
-<<<<<<< HEAD
-  serializedVersion: 2
-  m_Modification:
-    m_TransformParent: {fileID: 0}
-    m_Modifications:
-    - target: {fileID: 1387921539909628219, guid: f09d7030713b2e34dbc210e5e014add2,
-        type: 3}
-      propertyPath: m_LocalPosition.x
-      value: -5
-      objectReference: {fileID: 0}
-    - target: {fileID: 1387921539909628219, guid: f09d7030713b2e34dbc210e5e014add2,
-        type: 3}
-      propertyPath: m_LocalPosition.y
-      value: 2.1
-      objectReference: {fileID: 0}
-    - target: {fileID: 1436506444693533606, guid: f09d7030713b2e34dbc210e5e014add2,
-        type: 3}
-      propertyPath: m_RootOrder
-      value: 9
-      objectReference: {fileID: 0}
-    - target: {fileID: 2398772135428626239, guid: f09d7030713b2e34dbc210e5e014add2,
-        type: 3}
-      propertyPath: m_IsActive
-      value: 0
-      objectReference: {fileID: 0}
-    - target: {fileID: 2624867373783605506, guid: f09d7030713b2e34dbc210e5e014add2,
-        type: 3}
-      propertyPath: m_RootOrder
-      value: 5
-      objectReference: {fileID: 0}
-    - target: {fileID: 2760818000968294211, guid: f09d7030713b2e34dbc210e5e014add2,
-        type: 3}
-      propertyPath: m_IsActive
-      value: 1
-      objectReference: {fileID: 0}
-    - target: {fileID: 3495209775349341583, guid: f09d7030713b2e34dbc210e5e014add2,
-        type: 3}
-      propertyPath: m_RootOrder
-      value: 1
-      objectReference: {fileID: 0}
-    - target: {fileID: 3495209775349341583, guid: f09d7030713b2e34dbc210e5e014add2,
-        type: 3}
-      propertyPath: m_LocalPosition.y
-      value: 0
-      objectReference: {fileID: 0}
-    - target: {fileID: 3495209775349341583, guid: f09d7030713b2e34dbc210e5e014add2,
-        type: 3}
-      propertyPath: m_LocalRotation.w
-      value: 0.7071068
-      objectReference: {fileID: 0}
-    - target: {fileID: 3495209775349341583, guid: f09d7030713b2e34dbc210e5e014add2,
-        type: 3}
-      propertyPath: m_LocalRotation.x
-      value: 0.7071068
-      objectReference: {fileID: 0}
-    - target: {fileID: 3495209775349341583, guid: f09d7030713b2e34dbc210e5e014add2,
-        type: 3}
-      propertyPath: m_LocalRotation.y
-      value: 0
-      objectReference: {fileID: 0}
-    - target: {fileID: 3495209775349341583, guid: f09d7030713b2e34dbc210e5e014add2,
-        type: 3}
-      propertyPath: m_LocalRotation.z
-      value: 0
-      objectReference: {fileID: 0}
-    - target: {fileID: 3495209775349341583, guid: f09d7030713b2e34dbc210e5e014add2,
-        type: 3}
-      propertyPath: m_LocalEulerAnglesHint.x
-      value: 90
-      objectReference: {fileID: 0}
-    - target: {fileID: 3495209775349341583, guid: f09d7030713b2e34dbc210e5e014add2,
-        type: 3}
-      propertyPath: m_LocalEulerAnglesHint.y
-      value: 0
-      objectReference: {fileID: 0}
-    - target: {fileID: 4314930726530712477, guid: f09d7030713b2e34dbc210e5e014add2,
-        type: 3}
-      propertyPath: m_RootOrder
-      value: 8
-      objectReference: {fileID: 0}
-    - target: {fileID: 5400235571413468341, guid: f09d7030713b2e34dbc210e5e014add2,
-        type: 3}
-      propertyPath: m_LocalPosition.z
-      value: 0.25
-      objectReference: {fileID: 0}
-    - target: {fileID: 5801866609474630582, guid: f09d7030713b2e34dbc210e5e014add2,
-        type: 3}
-      propertyPath: m_RootOrder
-      value: 6
-      objectReference: {fileID: 0}
-    - target: {fileID: 5801866609623212867, guid: f09d7030713b2e34dbc210e5e014add2,
-        type: 3}
-      propertyPath: m_RootOrder
-      value: 4
-      objectReference: {fileID: 0}
-    - target: {fileID: 5801866609797806280, guid: f09d7030713b2e34dbc210e5e014add2,
-        type: 3}
-      propertyPath: m_RootOrder
-      value: 1
-      objectReference: {fileID: 0}
-    - target: {fileID: 5801866610394737324, guid: f09d7030713b2e34dbc210e5e014add2,
-        type: 3}
-      propertyPath: m_RootOrder
-      value: 7
-      objectReference: {fileID: 0}
-    - target: {fileID: 5801866610949471565, guid: f09d7030713b2e34dbc210e5e014add2,
-        type: 3}
-      propertyPath: m_RootOrder
-      value: 2
-      objectReference: {fileID: 0}
-    - target: {fileID: 5801866611232935394, guid: f09d7030713b2e34dbc210e5e014add2,
-        type: 3}
-      propertyPath: _countdownDisplay
-      value: 
-      objectReference: {fileID: 1030364850}
-    - target: {fileID: 5801866611232935397, guid: f09d7030713b2e34dbc210e5e014add2,
-        type: 3}
-      propertyPath: m_RootOrder
-      value: 6
-      objectReference: {fileID: 0}
-    - target: {fileID: 5801866611232935397, guid: f09d7030713b2e34dbc210e5e014add2,
-        type: 3}
-      propertyPath: m_LocalPosition.x
-      value: 0
-      objectReference: {fileID: 0}
-    - target: {fileID: 5801866611232935397, guid: f09d7030713b2e34dbc210e5e014add2,
-        type: 3}
-      propertyPath: m_LocalPosition.y
-      value: 0
-      objectReference: {fileID: 0}
-    - target: {fileID: 5801866611232935397, guid: f09d7030713b2e34dbc210e5e014add2,
-        type: 3}
-      propertyPath: m_LocalPosition.z
-      value: -20
-      objectReference: {fileID: 0}
-    - target: {fileID: 5801866611232935397, guid: f09d7030713b2e34dbc210e5e014add2,
-        type: 3}
-      propertyPath: m_LocalRotation.w
-      value: 1
-      objectReference: {fileID: 0}
-    - target: {fileID: 5801866611232935397, guid: f09d7030713b2e34dbc210e5e014add2,
-        type: 3}
-      propertyPath: m_LocalRotation.x
-      value: -0
-      objectReference: {fileID: 0}
-    - target: {fileID: 5801866611232935397, guid: f09d7030713b2e34dbc210e5e014add2,
-        type: 3}
-      propertyPath: m_LocalRotation.y
-      value: -0
-      objectReference: {fileID: 0}
-    - target: {fileID: 5801866611232935397, guid: f09d7030713b2e34dbc210e5e014add2,
-        type: 3}
-      propertyPath: m_LocalRotation.z
-      value: -0
-      objectReference: {fileID: 0}
-    - target: {fileID: 5801866611232935397, guid: f09d7030713b2e34dbc210e5e014add2,
-        type: 3}
-      propertyPath: m_LocalEulerAnglesHint.x
-      value: 0
-      objectReference: {fileID: 0}
-    - target: {fileID: 5801866611232935397, guid: f09d7030713b2e34dbc210e5e014add2,
-        type: 3}
-      propertyPath: m_LocalEulerAnglesHint.y
-      value: 0
-      objectReference: {fileID: 0}
-    - target: {fileID: 5801866611232935397, guid: f09d7030713b2e34dbc210e5e014add2,
-        type: 3}
-      propertyPath: m_LocalEulerAnglesHint.z
-      value: 0
-      objectReference: {fileID: 0}
-    - target: {fileID: 5801866611232935399, guid: f09d7030713b2e34dbc210e5e014add2,
-        type: 3}
-      propertyPath: m_Name
-      value: VocalTrack
-      objectReference: {fileID: 0}
-    - target: {fileID: 5801866611232935399, guid: f09d7030713b2e34dbc210e5e014add2,
-        type: 3}
-      propertyPath: m_IsActive
-      value: 1
-      objectReference: {fileID: 0}
-    - target: {fileID: 5801866611287065175, guid: f09d7030713b2e34dbc210e5e014add2,
-        type: 3}
-      propertyPath: m_RootOrder
-      value: 3
-      objectReference: {fileID: 0}
-    - target: {fileID: 7225096658605113975, guid: f09d7030713b2e34dbc210e5e014add2,
-        type: 3}
-      propertyPath: m_IsActive
-      value: 0
-      objectReference: {fileID: 0}
-    - target: {fileID: 7309345210384112655, guid: f09d7030713b2e34dbc210e5e014add2,
-        type: 3}
-      propertyPath: m_IsActive
-      value: 0
-      objectReference: {fileID: 0}
-    - target: {fileID: 8431444693771448659, guid: f09d7030713b2e34dbc210e5e014add2,
-        type: 3}
-      propertyPath: m_Name
-      value: CountdownDisplay
-      objectReference: {fileID: 0}
-    m_RemovedComponents: []
-  m_SourcePrefab: {fileID: 100100000, guid: f09d7030713b2e34dbc210e5e014add2, type: 3}
---- !u!1001 &8918172422495171880
-PrefabInstance:
-=======
   m_CorrespondingSourceObject: {fileID: 0}
   m_PrefabInstance: {fileID: 0}
   m_PrefabAsset: {fileID: 0}
@@ -7313,7 +6795,6 @@
   m_ShadowAngle: 0
 --- !u!4 &1731387089
 Transform:
->>>>>>> e0899b7e
   m_ObjectHideFlags: 0
   m_CorrespondingSourceObject: {fileID: 0}
   m_PrefabInstance: {fileID: 0}
